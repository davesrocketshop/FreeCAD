/***************************************************************************
 *   Copyright (c) 2023 David Carter <dcarter@david.carter.ca>             *
 *                                                                         *
 *   This file is part of FreeCAD.                                         *
 *                                                                         *
 *   FreeCAD is free software: you can redistribute it and/or modify it    *
 *   under the terms of the GNU Lesser General Public License as           *
 *   published by the Free Software Foundation, either version 2.1 of the  *
 *   License, or (at your option) any later version.                       *
 *                                                                         *
 *   FreeCAD is distributed in the hope that it will be useful, but        *
 *   WITHOUT ANY WARRANTY; without even the implied warranty of            *
 *   MERCHANTABILITY or FITNESS FOR A PARTICULAR PURPOSE. See the GNU      *
 *   Lesser General Public License for more details.                       *
 *                                                                         *
 *   You should have received a copy of the GNU Lesser General Public      *
 *   License along with FreeCAD. If not, see                               *
 *   <https://www.gnu.org/licenses/>.                                      *
 *                                                                         *
 **************************************************************************/

#include <QColorDialog>
#include <QDesktopServices>
#include <QIODevice>
#include <QItemSelectionModel>
#include <QMenu>
#include <QMessageBox>
#include <QString>
#include <QStringList>
#include <QTextStream>
#include <QVariant>
#include <limits>


#include <App/Application.h>
#include <App/License.h>
#include <Base/Interpreter.h>
#include <Base/Quantity.h>
#include <Gui/Application.h>
#include <Gui/Command.h>
#include <Gui/InputField.h>
#include <Gui/PrefWidgets.h>
#include <Gui/SpinBox.h>
#include <Gui/WaitCursor.h>

#include <Mod/Material/App/Exceptions.h>
#include <Mod/Material/App/MaterialLibrary.h>
#include <Mod/Material/App/ModelManager.h>
#include <Mod/Material/App/ModelUuids.h>

#include "LibraryType.h"
#include "MaterialDelegate.h"
#include "MaterialSave.h"
#include "MaterialsEditor.h"
#include "ModelSelect.h"
#include "ui_MaterialsEditor.h"

#include "Widgets/MaterialPropertiesWidget.h"
#include "Widgets/PropertiesWidget.h"


using namespace MatGui;

/* TRANSLATOR MatGui::MaterialsEditor */

MaterialsEditor::MaterialsEditor(Materials::MaterialFilter filter, QWidget* parent)
    : QDialog(parent)
    , ui(new Ui_MaterialsEditor)
    , _material(std::make_shared<Materials::Material>())
    , _materialPropertiesWidget(new MaterialPropertiesWidget(this))
    , _propertiesWidget(new PropertiesWidget(this))
    , _recentMax(0)
    , _filter(filter)
{
    setup();
}

MaterialsEditor::MaterialsEditor(QWidget* parent)
    : QDialog(parent)
    , ui(new Ui_MaterialsEditor)
    , _material(std::make_shared<Materials::Material>())
    , _materialPropertiesWidget(new MaterialPropertiesWidget(this))
    , _propertiesWidget(new PropertiesWidget(this))
    , _recentMax(0)
{
    setup();
}

void MaterialsEditor::setup()
{
    Gui::WaitCursor wc;
    ui->setupUi(this);
    setupStackedWidgets();

    _warningIcon = QIcon(QStringLiteral(":/icons/Warning.svg"));

    setupData();

    // Reset to previous state
    restoreState();
    setupButtonIcons();
    setupButtonConnections();
    setupEditorCallbacks();
    setupSelectionCallbacks();
    setupContextMenus();
    setupModelCallbacks();
}

void MaterialsEditor::setupStackedWidgets()
{
    // _materialPropertiesWidget = new MaterialPropertiesWidget(this);
    // _propertiesWidget = new PropertiesWidget(this);
    ui->stackedWidget->addWidget(_materialPropertiesWidget);
    ui->stackedWidget->addWidget(_propertiesWidget);
    ui->stackedWidget->setCurrentIndex(0);
}

void MaterialsEditor::setupData()
{
    getFavorites();
    getRecents();

    createMaterialTree();
    setMaterialDefaults();
}

void MaterialsEditor::restoreState()
{
    // Reset to previous size
    auto param = App::GetApplication().GetParameterGroupByPath(
        "User parameter:BaseApp/Preferences/Mod/Material/Editor");
    auto width = param->GetInt("EditorWidth", 835);
    auto height = param->GetInt("EditorHeight", 542);

    resize(width, height);

    auto advanced = param->GetBool("AdvancedSearch", false);
    auto name = param->GetBool("AdvancedSearchName", true);
    auto model = param->GetBool("AdvancedSearchModel", false);
    auto property = param->GetBool("AdvancedSearchProperty", false);
    auto value = param->GetBool("AdvancedSearchValue", false);
    auto tag = param->GetBool("AdvancedSearchTag", false);

    ui->checkAdvancedSearch->setChecked(advanced);
    ui->checkSearchName->setChecked(name);
    ui->checkSearchModel->setChecked(model);
    ui->checkSearchProperty->setChecked(property);
    ui->checkSearchValue->setChecked(value);
    ui->checkSearchTag->setChecked(tag);

    setAdvancedSearchState();
}

void MaterialsEditor::saveState()
{
    auto param = App::GetApplication().GetParameterGroupByPath(
        "User parameter:BaseApp/Preferences/Mod/Material/Editor");
    param->SetInt("EditorWidth", width());
    param->SetInt("EditorHeight", height());

    param->SetBool("AdvancedSearch", ui->checkAdvancedSearch->isChecked());
    param->SetBool("AdvancedSearchName", ui->checkSearchName->isChecked());
    param->SetBool("AdvancedSearchModel", ui->checkSearchModel->isChecked());
    param->SetBool("AdvancedSearchProperty", ui->checkSearchProperty->isChecked());
    param->SetBool("AdvancedSearchValue", ui->checkSearchValue->isChecked());
    param->SetBool("AdvancedSearchTag", ui->checkSearchTag->isChecked());

    saveMaterialTree(param);
}

void MaterialsEditor::setupButtonIcons()
{
    // ui->buttonURL->setIcon(QIcon(QStringLiteral(":/icons/internet-web-browser.svg")));

}

void MaterialsEditor::setupButtonConnections()
{
    connect(ui->standardButtons->button(QDialogButtonBox::Ok),
            &QPushButton::clicked,
            this,
            &MaterialsEditor::onOk);
    connect(ui->standardButtons->button(QDialogButtonBox::Cancel),
            &QPushButton::clicked,
            this,
            &MaterialsEditor::onCancel);
    connect(ui->standardButtons->button(QDialogButtonBox::Save),
            &QPushButton::clicked,
            this,
            &MaterialsEditor::onSave);
}

void MaterialsEditor::setupEditorCallbacks()
{
    // connect(ui->editName, &QLineEdit::textEdited, this, &MaterialsEditor::onName);
    // connect(ui->editAuthor, &QLineEdit::textEdited, this, &MaterialsEditor::onAuthor);
    // connect(ui->editLicense, &QLineEdit::textEdited, this, &MaterialsEditor::onLicense);
    // connect(ui->editSourceURL, &QLineEdit::textEdited, this, &MaterialsEditor::onSourceURL);
    // connect(ui->editSourceReference,
    //         &QLineEdit::textEdited,
    //         this,
    //         &MaterialsEditor::onSourceReference);
    // connect(ui->editDescription, &QTextEdit::textChanged, this, &MaterialsEditor::onDescription);

    // connect(ui->buttonURL, &QPushButton::clicked, this, &MaterialsEditor::onURL);
    // connect(ui->buttonPhysicalAdd, &QPushButton::clicked, this, &MaterialsEditor::onPhysicalAdd);
    // connect(ui->buttonPhysicalRemove,
    //         &QPushButton::clicked,
    //         this,
    //         &MaterialsEditor::onPhysicalRemove);
    // connect(ui->buttonAppearanceAdd,
    //         &QPushButton::clicked,
    //         this,
    //         &MaterialsEditor::onAppearanceAdd);
    // connect(ui->buttonAppearanceRemove,
    //         &QPushButton::clicked,
    //         this,
    //         &MaterialsEditor::onAppearanceRemove);

    connect(ui->checkAdvancedSearch,
            &QCheckBox::toggled,
            this,
            &MaterialsEditor::onAdvancedSearch);
}

void MaterialsEditor::setupSelectionCallbacks()
{
    QItemSelectionModel* selectionModel = ui->treeMaterials->selectionModel();
    connect(selectionModel,
            &QItemSelectionModel::selectionChanged,
            this,
            &MaterialsEditor::onSelectMaterial);
}

void MaterialsEditor::setupModelCallbacks()
{
    auto tree = ui->treeMaterials;
    auto model = qobject_cast<QStandardItemModel*>(tree->model());
    connect(model, &QStandardItemModel::itemChanged, this, &MaterialsEditor::onTreeItemChanged);
}

void MaterialsEditor::setupContextMenus()
{
    // Context menus
    ui->treeMaterials->setContextMenuPolicy(Qt::CustomContextMenu);
    connect(ui->treeMaterials,
            &QWidget::customContextMenuRequested,
            this,
            &MaterialsEditor::onContextMenu);

    connect(&_actionNewLibrary, &QAction::triggered, this, &MaterialsEditor::onMenuNewLibrary);
#if defined(BUILD_MATERIAL_EXTERNAL)
    connect(&_actionNewRemoteLibrary, &QAction::triggered, this, &MaterialsEditor::onMenuNewLibrary);
#endif
    connect(&_actionNewLocalLibrary, &QAction::triggered, this, &MaterialsEditor::onMenuNewLibrary);
    connect(&_actionNewFolder, &QAction::triggered, this, &MaterialsEditor::onMenuNewFolder);
    connect(&_actionNewMaterial, &QAction::triggered, this, &MaterialsEditor::onMenuNewMaterial);
    connect(&_actionFavorite, &QAction::triggered, this, &MaterialsEditor::onFavourite);
    connect(&_actionChangeIcon, &QAction::triggered, this, &MaterialsEditor::onMenuChangeIcon);

    // TODO: Add tooltips
    _actionNewLibrary.setText(tr("New library"));
    _actionNewLocalLibraryIcon = QIcon(QStringLiteral(":/icons/Material_Library.svg"));
    _actionNewLibrary.setIcon(_actionNewLocalLibraryIcon);
    _actionNewLibrary.setToolTip(tr("New library"));

    #if defined(BUILD_MATERIAL_EXTERNAL)
    _actionNewRemoteLibrary.setText(tr("New remote library"));
    _actionNewRemoteLibraryIcon = QIcon(QStringLiteral(":/icons/Material_Library.svg"));
    _actionNewRemoteLibrary.setIcon(_actionNewRemoteLibraryIcon);
    _actionNewRemoteLibrary.setToolTip(tr("New remote library"));
#endif
    _actionNewLocalLibrary.setText(tr("New local library"));
    // _actionNewLocalLibraryIcon = QIcon(QStringLiteral(":/icons/Material_Library.svg"));
    _actionNewLocalLibrary.setIcon(_actionNewLocalLibraryIcon);
    _actionNewLocalLibrary.setToolTip(tr("New Local library"));

    _actionNewFolder.setText(tr("New folder"));
    _actionNewFolderIcon = QIcon(QStringLiteral(":/icons/Group.svg"));
    _actionNewFolder.setIcon(_actionNewFolderIcon);
    _actionNewFolder.setToolTip(tr("New folder"));

    _actionNewMaterial.setText(tr("New material"));
    _actionNewMaterialIcon = QIcon(QStringLiteral(":/icons/Material_Edit.svg"));
    _actionNewMaterial.setIcon(_actionNewMaterialIcon);
    _actionNewMaterial.setToolTip(tr("New material"));

    _actionInheritMaterial.setText(tr("New material from selected"));
    _actionInheritMaterialIcon = QIcon(QStringLiteral(":/icons/Material_Inherit.svg"));
    _actionInheritMaterial.setIcon(_actionInheritMaterialIcon);
    _actionInheritMaterial.setToolTip(
        tr("Create a new material based on the currently selected material"));

    _actionFavorite.setText(tr("Add to favorites"));
    _actionFavoriteIcon = QIcon(QStringLiteral(":/icons/Material_Favorite.svg"));
    _actionFavorite.setIcon(_actionFavoriteIcon);
    _actionFavorite.setToolTip(tr("Add or remove material from favorites list"));

    _actionChangeIcon.setText(tr("Change icon"));

    _actionCut.setText(tr("Cut"));
    _actionCutIcon = QIcon(QStringLiteral(":/icons/edit-cut.svg"));
    _actionCut.setIcon(_actionCutIcon);
    _actionCut.setToolTip(tr("Cut"));

    _actionCopy.setText(tr("Copy"));
    _actionCopyIcon = QIcon(QStringLiteral(":/icons/edit-copy.svg"));
    _actionCopy.setIcon(_actionCopyIcon);
    _actionCopy.setToolTip(tr("Copy"));

    _actionPaste.setText(tr("Paste"));
    _actionPasteIcon = QIcon(QStringLiteral(":/icons/edit-paste.svg"));
    _actionPaste.setIcon(_actionPasteIcon);
    _actionPaste.setToolTip(tr("Paste"));

    _actionRename.setText(tr("Rename"));
    _actionDelete.setText(tr("Delete"));
}

void MaterialsEditor::getFavorites()
{
    _favorites.clear();

    auto param = App::GetApplication().GetParameterGroupByPath(
        "User parameter:BaseApp/Preferences/Mod/Material/Favorites");
    int count = param->GetInt("Favorites", 0);
    for (int i = 0; static_cast<long>(i) < count; i++) {
        QString key = QStringLiteral("FAV%1").arg(i);
        QString uuid = QString::fromStdString(param->GetASCII(key.toStdString().c_str(), ""));
        if (_filter.modelIncluded(uuid)) {
            _favorites.push_back(uuid);
        }
    }
}

void MaterialsEditor::saveFavorites()
{
    auto param = App::GetApplication().GetParameterGroupByPath(
        "User parameter:BaseApp/Preferences/Mod/Material/Favorites");

    // Clear out the existing favorites
    int count = param->GetInt("Favorites", 0);
    for (int i = 0; static_cast<long>(i) < count; i++) {
        QString key = QStringLiteral("FAV%1").arg(i);
        param->RemoveASCII(key.toStdString().c_str());
    }

    // Add the current values
    param->SetInt("Favorites", _favorites.size());
    int j = 0;
    for (auto& favorite : _favorites) {
        QString key = QStringLiteral("FAV%1").arg(j);
        param->SetASCII(key.toStdString().c_str(), favorite.toStdString());

        j++;
    }
}

void MaterialsEditor::addFavorite(const QString& uuid)
{
    // Ensure it is a material. New, unsaved materials will not be
    try {
        auto material = getMaterialManager().getMaterial(uuid);
        Q_UNUSED(material)
    }
    catch (const Materials::MaterialNotFound&) {
        return;
    }

    if (!isFavorite(uuid)) {
        _favorites.push_back(uuid);
        saveFavorites();
        refreshMaterialTree();
    }
}

void MaterialsEditor::removeFavorite(const QString& uuid)
{
    if (isFavorite(uuid)) {
        _favorites.remove(uuid);
        saveFavorites();
        refreshMaterialTree();
    }
}

bool MaterialsEditor::isFavorite(const QString& uuid) const
{
    for (auto& it : _favorites) {
        if (it == uuid) {
            return true;
        }
    }
    return false;
}


void MaterialsEditor::getRecents()
{
    _recents.clear();

    auto param = App::GetApplication().GetParameterGroupByPath(
        "User parameter:BaseApp/Preferences/Mod/Material/Recent");
    _recentMax = param->GetInt("RecentMax", 5);
    int count = param->GetInt("Recent", 0);
    for (int i = 0; static_cast<long>(i) < count; i++) {
        QString key = QStringLiteral("MRU%1").arg(i);
        QString uuid = QString::fromStdString(param->GetASCII(key.toStdString().c_str(), ""));
        if (_filter.modelIncluded(uuid)) {
            _recents.push_back(uuid);
        }
    }
}

void MaterialsEditor::saveRecents()
{
    auto param = App::GetApplication().GetParameterGroupByPath(
        "User parameter:BaseApp/Preferences/Mod/Material/Recent");

    // Clear out the existing favorites
    int count = param->GetInt("Recent", 0);
    for (int i = 0; static_cast<long>(i) < count; i++) {
        QString key = QStringLiteral("MRU%1").arg(i);
        param->RemoveASCII(key.toStdString().c_str());
    }

    // Add the current values
    int size = _recents.size();
    if (size > _recentMax) {
        size = _recentMax;
    }
    param->SetInt("Recent", size);
    int j = 0;
    for (auto& recent : _recents) {
        QString key = QStringLiteral("MRU%1").arg(j);
        param->SetASCII(key.toStdString().c_str(), recent.toStdString());

        j++;
        if (j >= size) {
            break;
        }
    }
}

void MaterialsEditor::addRecent(const QString& uuid)
{
    // Ensure it is a material. New, unsaved materials will not be
    try {
        auto material = getMaterialManager().getMaterial(uuid);
        Q_UNUSED(material)
    }
    catch (const Materials::MaterialNotFound&) {
        return;
    }

    // Ensure no duplicates
    if (isRecent(uuid)) {
        _recents.remove(uuid);
    }

    _recents.push_front(uuid);
    while (_recents.size() > static_cast<std::size_t>(_recentMax)) {
        _recents.pop_back();
    }

    saveRecents();
}

bool MaterialsEditor::isRecent(const QString& uuid) const
{
    for (auto& it : _recents) {
        if (it == uuid) {
            return true;
        }
    }
    return false;
}

void MaterialsEditor::onTreeItemChanged(QStandardItem* item)
{
    auto typeVariant = item->data(TreeFunctionRole);
    auto function = typeVariant.value<TreeFunctionType>();

    switch (function) {
        case TreeFunctionLibrary:
            renameLibrary(item);
            break;

        case TreeFunctionFolder:
            renameFolder(item);
            break;

        case TreeFunctionMaterial:
            renameMaterial(item);
            break;
    }
}

void MaterialsEditor::onName(const QString& text)
{
    _material->setName(text);
}

void MaterialsEditor::onAuthor(const QString& text)
{
    _material->setAuthor(text);
}

void MaterialsEditor::onLicense(const QString& text)
{
    _material->setLicense(text);
}

void MaterialsEditor::onSourceURL(const QString& text)
{
    _material->setURL(text);
}

void MaterialsEditor::onSourceReference(const QString& text)
{
    _material->setReference(text);
}

void MaterialsEditor::onDescription()
{
    // _material->setDescription(ui->editDescription->toPlainText());
}

void MaterialsEditor::onURL(bool checked)
{
    Q_UNUSED(checked)

    // QString url = ui->editSourceURL->text();
    // if (url.length() > 0) {
    //     QDesktopServices::openUrl(QUrl(url, QUrl::TolerantMode));
    // }
}

void MaterialsEditor::onPhysicalAdd(bool checked)
{
    Q_UNUSED(checked)

    ModelSelect dialog(this, Materials::ModelFilter_Physical);
    dialog.setModal(true);
    if (dialog.exec() == QDialog::Accepted) {
        QString selected = dialog.selectedModel();
        _material->addPhysical(selected);
        _materialPropertiesWidget->updateMaterial(_material);
    }
    else {
        Base::Console().log("No model selected\n");
    }
}

void MaterialsEditor::onPhysicalRemove(bool checked)
{
    Q_UNUSED(checked)

    // QItemSelectionModel* selectionModel = ui->treePhysicalProperties->selectionModel();
    // if (selectionModel->hasSelection()) {
    //     auto index = selectionModel->currentIndex().siblingAtColumn(0);

    //     auto treeModel = dynamic_cast<const QStandardItemModel*>(index.model());

    //     // Check we're the material model root.
    //     auto item = treeModel->itemFromIndex(index);
    //     auto group = item->parent();
    //     if (!group) {
    //         QString propertyName = index.data().toString();

    //         QString uuid = _material->getModelByName(propertyName);
    //         _material->removePhysical(uuid);
    //         updateMaterial();
    //     }
    // }
}

void MaterialsEditor::onAppearanceAdd(bool checked)
{
    Q_UNUSED(checked)

    ModelSelect dialog(this, Materials::ModelFilter_Appearance);
    dialog.setModal(true);
    if (dialog.exec() == QDialog::Accepted) {
        QString selected = dialog.selectedModel();
        _material->addAppearance(selected);
        auto model = Materials::ModelManager::getManager().getModel(selected);
        if (selected == Materials::ModelUUIDs::ModelUUID_Rendering_Basic
            || model->inherits(Materials::ModelUUIDs::ModelUUID_Rendering_Basic)) {
            // Add default appearance properties
            *_material = *(getMaterialManager().defaultAppearance());
        }

        _materialPropertiesWidget->updateMaterial(_material);
    }
    else {
        Base::Console().log("No model selected\n");
    }
}

void MaterialsEditor::onAppearanceRemove(bool checked)
{
    Q_UNUSED(checked)

    // QItemSelectionModel* selectionModel = ui->treeAppearance->selectionModel();
    // if (selectionModel->hasSelection()) {
    //     auto index = selectionModel->currentIndex().siblingAtColumn(0);

    //     auto treeModel = dynamic_cast<const QStandardItemModel*>(index.model());

    //     // Check we're the material model root.
    //     auto item = treeModel->itemFromIndex(index);
    //     auto group = item->parent();
    //     if (!group) {
    //         QString propertyName = index.data().toString();

    //         QString uuid = _material->getModelByName(propertyName);
    //         _material->removeAppearance(uuid);
    //         updateMaterial();
    //     }
    // }
}

void MaterialsEditor::onFavourite(bool checked)
{
    Q_UNUSED(checked)

    auto selected = _material->getUUID();
    if (isFavorite(selected)) {
        removeFavorite(selected);
    }
    else {
        addFavorite(selected);
    }
}

void MaterialsEditor::onAdvancedSearch(bool checked)
{
    setAdvancedSearchState(checked);
}

void MaterialsEditor::setAdvancedSearchState(bool checked)
{
    ui->groupAdvancedSearch->setVisible(checked);
}

void MaterialsEditor::setAdvancedSearchState()
{
    setAdvancedSearchState(ui->checkAdvancedSearch->isChecked());
}

void MaterialsEditor::setLibraryPropertyState()
{
    ui->stackedWidget->setCurrentIndex(1);
}

void MaterialsEditor::setFolderPropertyState()
{
    ui->stackedWidget->setCurrentIndex(1);
}

void MaterialsEditor::setMaterialPropertyState()
{
    ui->stackedWidget->setCurrentIndex(0);
}

void MaterialsEditor::setMaterialDefaults()
{
    _material->setName(tr("Unnamed"));
    std::string Author = App::GetApplication()
                             .GetParameterGroupByPath("User parameter:BaseApp/Preferences/Document")
                             ->GetASCII("prefAuthor", "");
    _material->setAuthor(QString::fromStdString(Author));

    // license stuff
    auto paramGrp {App::GetApplication().GetParameterGroupByPath(
        "User parameter:BaseApp/Preferences/Document")};
    auto index = static_cast<int>(paramGrp->GetInt("prefLicenseType", 0));
    const char* name = App::licenseItems.at(index).at(App::posnOfFullName);
    // const char* url = App::licenseItems.at(index).at(App::posnOfUrl);
    // std::string licenseUrl = (paramGrp->GetASCII("prefLicenseUrl", url));
    _material->setLicense(QLatin1String(name));

    // Empty materials will have no parent
    getMaterialManager().dereference(_material);

    _materialPropertiesWidget->updateMaterial(_material);
    _material->resetEditState();
}

void MaterialsEditor::onNewMaterial(bool checked)
{
    Q_UNUSED(checked)

    // Ensure data is saved (or discarded) before changing materials
    if (_material->getEditState() != Materials::Material::ModelEdit_None) {
        // Prompt the user to save or discard changes
        int res = confirmSave(this);
        if (res == QMessageBox::Cancel) {
            return;
        }
        else if (res == QMessageBox::Discard) {
            discardIfNew();
        }
    }

    // Create a new material
    _material = std::make_shared<Materials::Material>();
    setMaterialDefaults();
    _materialPropertiesWidget->setMaterialSelected(false);
}

void MaterialsEditor::onInheritNewMaterial(bool checked)
{
    Q_UNUSED(checked)

    // Save the current UUID to use as out parent
    auto parent = _material->getUUID();

    // Ensure data is saved (or discarded) before changing materials
    if (_material->getEditState() != Materials::Material::ModelEdit_None) {
        // Prompt the user to save or discard changes
        int res = confirmSave(this);
        if (res == QMessageBox::Cancel) {
            return;
        }
        else if (res == QMessageBox::Discard) {
            discardIfNew();
        }
    }

    // Create a new material
    _material = std::make_shared<Materials::Material>();
    _material->setParentUUID(parent);
    setMaterialDefaults();
}

void MaterialsEditor::onOk(bool checked)
{
    Q_UNUSED(checked)

    // Ensure data is saved (or discarded) before exiting
    if (_material->getEditState() != Materials::Material::ModelEdit_None) {
        // Prompt the user to save or discard changes
        int res = confirmSave(this);
        if (res == QMessageBox::Cancel) {
            return;
        }
        else if (res == QMessageBox::Discard) {
            discardIfNew();
        }
    }

    accept();
}

void MaterialsEditor::onCancel(bool checked)
{
    Q_UNUSED(checked)

    reject();
}

void MaterialsEditor::onSave(bool checked)
{
    Q_UNUSED(checked)

    saveMaterial();
}

void MaterialsEditor::saveMaterial()
{
    MaterialSave dialog(_material, this);
    dialog.setModal(true);
    if (dialog.exec() == QDialog::Accepted) {
        _materialPropertiesWidget->updateMaterial(_material);
        _material->resetEditState();
        refreshMaterialTree();
        _materialPropertiesWidget->setMaterialSelected(true);
    }
}

void MaterialsEditor::accept()
{
    if (_material->isOldFormat()) {
        Base::Console().log("*** Old format file ***\n");
        oldFormatError();

        return;
    }
    addRecent(_material->getUUID());
    saveState();
    QDialog::accept();
}

void MaterialsEditor::oldFormatError()
{
    QMessageBox box(this);
    box.setIcon(QMessageBox::Warning);
    box.setWindowTitle(tr("Old Format Material"));

    box.setText(tr("This file is in the old material card format."));
    box.setInformativeText(QObject::tr("Save the material before using it."));
    box.adjustSize();  // Silence warnings from Qt on Windows
    box.exec();
}

void MaterialsEditor::reject()
{
    saveState();
    QDialog::reject();
}

void MaterialsEditor::saveMaterialTreeChildren(const Base::Reference<ParameterGrp>& param,
                                               QTreeView* tree,
                                               QStandardItemModel* model,
                                               QStandardItem* item)
{
    if (item->hasChildren()) {
        param->SetBool(item->text().toStdString().c_str(), tree->isExpanded(item->index()));

        auto treeParam = param->GetGroup(item->text().toStdString().c_str());
        for (int i = 0; i < item->rowCount(); i++) {
            auto child = item->child(i);

            saveMaterialTreeChildren(treeParam, tree, model, child);
        }
    }
}

void MaterialsEditor::saveMaterialTree(const Base::Reference<ParameterGrp>& param)
{
    auto treeParam = param->GetGroup("MaterialTree");
    treeParam->Clear();

    auto tree = ui->treeMaterials;
    auto model = qobject_cast<QStandardItemModel*>(tree->model());

    auto root = model->invisibleRootItem();
    for (int i = 0; i < root->rowCount(); i++) {
        auto child = root->child(i);
        // treeParam->SetBool(child->text().toStdString().c_str(),
        // tree->isExpanded(child->index()));

        saveMaterialTreeChildren(treeParam, tree, model, child);
    }
}

void MaterialsEditor::addMaterials(
    QStandardItem& parent,
    const std::shared_ptr<std::map<QString, std::shared_ptr<Materials::MaterialTreeNode>>>
        materialTree,
    const QIcon& folderIcon,
    const QIcon& icon,
    const Base::Reference<ParameterGrp>& param)
{
    auto childParam = param->GetGroup(parent.text().toStdString().c_str());
    auto tree = ui->treeMaterials;
    for (auto& mat : *materialTree) {
        std::shared_ptr<Materials::MaterialTreeNode> nodePtr = mat.second;
        Qt::ItemFlags flags = (Qt::ItemIsEnabled);
        if (!nodePtr->isReadOnly()) {
            flags |= (Qt::ItemIsEditable | Qt::ItemIsDragEnabled | Qt::ItemIsDropEnabled);
        }
        if (nodePtr->getType() == Materials::MaterialTreeNode::NodeType::DataNode) {
            QString uuid = nodePtr->getUUID();

            QIcon matIcon = icon;
            if (nodePtr->isOldFormat()) {
                matIcon = _warningIcon;
            }
            auto card = new QStandardItem(matIcon, mat.first);
            card->setFlags(flags | Qt::ItemIsSelectable);
            card->setData(QVariant(uuid), TreeDataRole);
            card->setData(QVariant(TreeFunctionType::TreeFunctionMaterial), TreeFunctionRole);
            card->setData(QVariant(mat.first), TreeNameRole);
            if (nodePtr->isOldFormat()) {
                card->setToolTip(tr("This card uses the old format and must be saved before use"));
            }

            addExpanded(tree, &parent, card);
        }
        else {
            auto node = new QStandardItem(folderIcon, mat.first);
            node->setFlags(flags);
            node->setData(QVariant(TreeFunctionType::TreeFunctionFolder), TreeFunctionRole);
            node->setData(QVariant(mat.first), TreeNameRole);
            auto treeMap = nodePtr->getFolder();

            addExpanded(tree, &parent, node, childParam);
            addMaterials(*node, treeMap, folderIcon, icon, childParam);
        }
    }
}

void MaterialsEditor::addExpanded(QTreeView* tree, QStandardItem* parent, QStandardItem* child)
{
    parent->appendRow(child);
    tree->setExpanded(child->index(), true);
}

void MaterialsEditor::addExpanded(QTreeView* tree,
                                  QStandardItem* parent,
                                  QStandardItem* child,
                                  const Base::Reference<ParameterGrp>& param)
{
    parent->appendRow(child);

    // Restore to any previous expansion state
    auto expand = param->GetBool(child->text().toStdString().c_str(), true);
    tree->setExpanded(child->index(), expand);
}

void MaterialsEditor::addExpanded(QTreeView* tree, QStandardItemModel* parent, QStandardItem* child)
{
    parent->appendRow(child);
    tree->setExpanded(child->index(), true);
}

void MaterialsEditor::addExpanded(QTreeView* tree,
                                  QStandardItemModel* parent,
                                  QStandardItem* child,
                                  const Base::Reference<ParameterGrp>& param)
{
    parent->appendRow(child);

    // Restore to any previous expansion state
    auto expand = param->GetBool(child->text().toStdString().c_str(), true);
    tree->setExpanded(child->index(), expand);
}

QIcon MaterialsEditor::getIcon(const std::shared_ptr<Materials::Library>& library)
{
    // Load from the QByteArray if available
    QIcon icon;
    if (library->hasIcon()) {
        QImage image;
        if (!image.loadFromData(library->getIcon())) {
            Base::Console().log("Unable to load icon image for library '%s'\n",
                                library->getName().toStdString().c_str());
            return QIcon();
        }
        icon = QIcon(QPixmap::fromImage(image));
    }

    return icon;
}

QIcon MaterialsEditor::getIcon(const std::shared_ptr<Materials::ModelLibrary>& library)
{
    return getIcon(std::static_pointer_cast<Materials::Library>(library));
}

QIcon MaterialsEditor::getIcon(const std::shared_ptr<Materials::MaterialLibrary>& library)
{
    return getIcon(std::static_pointer_cast<Materials::Library>(library));
}

void MaterialsEditor::addRecents(QStandardItem* parent)
{
    auto tree = ui->treeMaterials;
    for (auto& uuid : _recents) {
        try {
            auto material = getMaterialManager().getMaterial(uuid);
            QIcon icon = getIcon(material->getLibrary());
            auto card = new QStandardItem(icon, libraryPath(material));
            card->setFlags(Qt::ItemIsSelectable | Qt::ItemIsEnabled | Qt::ItemIsDragEnabled
                            | Qt::ItemIsDropEnabled);
            card->setData(QVariant(uuid), TreeDataRole);
            card->setData(QVariant(TreeFunctionType::TreeFunctionRecents), TreeFunctionRole);

            addExpanded(tree, parent, card);
        }
        catch (const Materials::MaterialNotFound&) {
        }
    }
}

void MaterialsEditor::addFavorites(QStandardItem* parent)
{
    auto tree = ui->treeMaterials;
    for (auto& uuid : _favorites) {
        try {
            auto material = getMaterialManager().getMaterial(uuid);
            QIcon icon = getIcon(material->getLibrary());
            auto card = new QStandardItem(icon, libraryPath(material));
            card->setFlags(Qt::ItemIsSelectable | Qt::ItemIsEnabled | Qt::ItemIsDragEnabled
                            | Qt::ItemIsDropEnabled);
            card->setData(QVariant(uuid), TreeDataRole);
            card->setData(QVariant(TreeFunctionType::TreeFunctionFavorites), TreeFunctionRole);

            addExpanded(tree, parent, card);
        }
        catch (const Materials::MaterialNotFound&) {
        }
    }
}

void MaterialsEditor::fillMaterialTree()
{
    auto param = App::GetApplication().GetParameterGroupByPath(
        "User parameter:BaseApp/Preferences/Mod/Material/Editor/MaterialTree");

    auto tree = ui->treeMaterials;
    auto model = qobject_cast<QStandardItemModel*>(tree->model());

    if (_filterOptions.includeFavorites()) {
        auto lib = new QStandardItem(tr("Favorites"));
        lib->setFlags(Qt::ItemIsEnabled | Qt::ItemIsDragEnabled | Qt::ItemIsDropEnabled);
        lib->setData(QVariant(TreeFunctionType::TreeFunctionFavorites), TreeFunctionRole);
        addExpanded(tree, model, lib, param);
        addFavorites(lib);
    }

    if (_filterOptions.includeRecent()) {
        auto lib = new QStandardItem(tr("Recent"));
        lib->setFlags(Qt::ItemIsEnabled | Qt::ItemIsDragEnabled | Qt::ItemIsDropEnabled);
        lib->setData(QVariant(TreeFunctionType::TreeFunctionRecents), TreeFunctionRole);
        addExpanded(tree, model, lib, param);
        addRecents(lib);
    }

    auto libraries = getMaterialManager().getLibraries();
    for (const auto& library : *libraries) {
        auto materialTree = getMaterialManager().getMaterialTree(*library);

        bool showLibraries = _filterOptions.includeEmptyLibraries();
        if (!_filterOptions.includeEmptyLibraries() && materialTree->size() > 0) {
            showLibraries = true;
        }

        if (showLibraries) {
            auto lib = new QStandardItem(library->getName());
            if (library->isReadOnly()) {
                lib->setFlags(Qt::ItemIsEnabled);
            }
            else {
                lib->setFlags(Qt::ItemIsEditable | Qt::ItemIsEnabled | Qt::ItemIsDragEnabled
                              | Qt::ItemIsDropEnabled);
            }
            lib->setData(QVariant(TreeFunctionType::TreeFunctionLibrary), TreeFunctionRole);
            lib->setData(QVariant(library->getName()), TreeNameRole);
            addExpanded(tree, model, lib, param);

            QIcon icon = getIcon(library);
            QIcon folderIcon(QStringLiteral(":/icons/folder.svg"));

            addMaterials(*lib, materialTree, folderIcon, icon, param);
        }
    }
}

void MaterialsEditor::createMaterialTree()
{
    auto tree = ui->treeMaterials;
    auto model = new QStandardItemModel();
    tree->setModel(model);

    tree->setHeaderHidden(true);
    auto toolbar = ui->treeToolBar;
    toolbar->addAction(&_actionNewLibrary);
    toolbar->addAction(&_actionNewFolder);
    toolbar->addAction(&_actionNewMaterial);
    toolbar->addAction(&_actionInheritMaterial);
    toolbar->addSeparator();
    toolbar->addAction(&_actionCut);
    toolbar->addAction(&_actionCopy);
    toolbar->addAction(&_actionPaste);
    toolbar->addSeparator();
    toolbar->addAction(&_actionFavorite);
    ui->frameLayout->insertWidget(0, toolbar);
    fillMaterialTree();
}

void MaterialsEditor::refreshMaterialTree()
{
    auto tree = ui->treeMaterials;
    auto model = qobject_cast<QStandardItemModel*>(tree->model());
    model->clear();

    fillMaterialTree();
}

QString MaterialsEditor::getColorHash(const QString& colorString, int colorRange)
{
    /*
        returns a '#000000' string from a '(0.1,0.2,0.3)' string. Optionally the string
        has a fourth value for alpha (transparency)
    */
    std::stringstream stream(colorString.toStdString());

    char c;
    stream >> c;  // read "("
    double red;
    stream >> red;
    stream >> c;  // ","
    double green;
    stream >> green;
    stream >> c;  // ","
    double blue;
    stream >> blue;
    stream >> c;  // ","
    double alpha = 1.0;
    if (c == ',') {
        stream >> alpha;
    }

    QColor color(static_cast<int>(red * colorRange),
                 static_cast<int>(green * colorRange),
                 static_cast<int>(blue * colorRange),
                 static_cast<int>(alpha * colorRange));
    return color.name();
}

QString MaterialsEditor::libraryPath(const std::shared_ptr<Materials::Material>& material)
{
    QString path;
    auto library = material->getLibrary();
    if (library) {
        path = QStringLiteral("/%1/%2/%3")
                   .arg(library->getName())
                   .arg(material->getDirectory())
                   .arg(material->getName());
        return path;
    }

    path = QStringLiteral("%1/%2").arg(material->getDirectory()).arg(material->getName());
    return path;
}

void MaterialsEditor::onSelectMaterial(const QItemSelection& selected,
                                       const QItemSelection& deselected)
{
    Q_UNUSED(deselected);

    // Get the UUID before changing the underlying data model
    QString uuid;
    auto model = qobject_cast<QStandardItemModel*>(ui->treeMaterials->model());
    QModelIndexList indexes = selected.indexes();
    for (auto it = indexes.begin(); it != indexes.end(); it++) {
        QStandardItem* item = model->itemFromIndex(*it);

        if (item) {
            auto fun = getActionFunction(item);
            if (fun == TreeFunctionLibrary) {
                setLibraryPropertyState();
                return;
            }
            else if (fun == TreeFunctionLibrary) {
                setFolderPropertyState();
                return;
            }

            setMaterialPropertyState();
            uuid = item->data(TreeDataRole).toString();
            break;
        }
    }

    if (uuid.isEmpty() || uuid != _material->getUUID()) {
        // Ensure data is saved (or discarded) before changing materials
        if (_material->getEditState() != Materials::Material::ModelEdit_None) {
            // Prompt the user to save or discard changes
            int res = confirmSave(this);
            if (res == QMessageBox::Cancel) {
                return;
            }
            else if (res == QMessageBox::Discard) {
                discardIfNew();
            }
        }
    }

    if (uuid.isEmpty()) {
        // Clear selection
        _materialPropertiesWidget->setMaterialSelected(false);
        _materialPropertiesWidget->updateMaterial(_material);
        _material->resetEditState();
        return;
    }

    // Get the selected material
    try {
        if (!_material || _material->getUUID() != uuid) {
            _material = std::make_shared<Materials::Material>(*getMaterialManager().getMaterial(uuid));
            _materialPropertiesWidget->setMaterialSelected(true);
            _materialPropertiesWidget->updateMaterial(_material);
            _material->resetEditState();
        }
        // else don't reset edit state
    }
    catch (Materials::ModelNotFound const&) {
        Base::Console().log("*** Unable to load material '%s'\n", uuid.toStdString().c_str());
        _material = std::make_shared<Materials::Material>();
        _materialPropertiesWidget->setMaterialSelected(true);
        _materialPropertiesWidget->updateMaterial(_material);
        _material->resetEditState();
    }
}

const QStandardItemModel* MaterialsEditor::getActionModel() const
{
    return qobject_cast<const QStandardItemModel*>(_actionIndex.model());
}

QStandardItem* MaterialsEditor::getActionItem()
{
    // auto model = const_cast<QStandardItemModel*>(getActionModel());
    auto model = qobject_cast<QStandardItemModel*>(ui->treeMaterials->model());
    if (model) {
        return model->itemFromIndex(_actionIndex);
    }
    return nullptr;
}

TreeFunctionType MaterialsEditor::getActionFunction(const QStandardItem* item) const
{
    if (item) {
        auto typeVariant = item->data(TreeFunctionRole);
        return typeVariant.value<TreeFunctionType>();
    }
    throw ActionError();
}

TreeFunctionType MaterialsEditor::getActionFunction()
{
    return getActionFunction(getActionItem());
}

void MaterialsEditor::onContextMenu(const QPoint& pos)
{
<<<<<<< HEAD
    QMenu contextMenu(tr("Context Menu"), this);

    QAction action1(tr("Inherit From"), this);
    connect(&action1, &QAction::triggered, this, &MaterialsEditor::onInherit);
    contextMenu.addAction(&action1);

    QAction action2(tr("Inherit New Material"), this);
    connect(&action2, &QAction::triggered, this, &MaterialsEditor::onInheritNew);
    contextMenu.addAction(&action2);
=======
    _actionIndex = ui->treeMaterials->indexAt(pos);

    QMenu contextMenu(tr("Context menu"), this);

    // The menu gets customized depending on where in the tree the mouse action is performed
    try {
        auto function = getActionFunction();
        switch (function) {
            case TreeFunctionFavorites:
                favoriteContextMenu(contextMenu);
                break;

            case TreeFunctionRecents:
                recentContextMenu(contextMenu);
                break;

            case TreeFunctionLibrary:
                libraryContextMenu(contextMenu);
                break;

            case TreeFunctionFolder:
                folderContextMenu(contextMenu);
                break;

            case TreeFunctionMaterial:
                materialContextMenu(contextMenu);
                break;
        }
    }
    catch (ActionError e) {
        Base::Console().log("MaterialsEditor::onContextMenu(): No action to handle.\n");
    }

    // QAction actionInheritFrom(tr("Inherit from"), this);
    // connect(&actionInheritFrom, &QAction::triggered, this, &MaterialsEditor::onInherit);
    // contextMenu.addAction(&actionInheritFrom);

    // QAction actionInheritNew(tr("Inherit new material"), this);
    // connect(&actionInheritNew, &QAction::triggered, this, &MaterialsEditor::onInheritNew);
    // contextMenu.addAction(&actionInheritNew);
>>>>>>> 406d4ffc

    contextMenu.exec(ui->treeMaterials->mapToGlobal(pos));
}

void MaterialsEditor::favoriteActionAdd()
{
    _actionFavorite.setText(tr("Add to favorites"));
}

void MaterialsEditor::favoriteActionRemove()
{
    _actionFavorite.setText(tr("Remove from favorites"));
}

void MaterialsEditor::favoriteContextMenu(QMenu& contextMenu)
{
    Q_UNUSED(contextMenu);

#if defined(BUILD_MATERIAL_EXTERNAL)
    if (useExternal()) {
        contextMenu.addAction(&_actionNewRemoteLibrary);
    }
#endif
    contextMenu.addAction(&_actionNewLocalLibrary);
    contextMenu.addSeparator();
    contextMenu.addAction(&_actionInheritMaterial);

    auto item = getActionItem();
    if (item->text() != tr("Favorites")) {
        favoriteActionRemove();
        contextMenu.addAction(&_actionFavorite);
    }
}

void MaterialsEditor::recentContextMenu(QMenu& contextMenu)
{
#if defined(BUILD_MATERIAL_EXTERNAL)
    if (useExternal()) {
        contextMenu.addAction(&_actionNewRemoteLibrary);
    }
#endif
    contextMenu.addAction(&_actionNewLocalLibrary);
    contextMenu.addSeparator();
    contextMenu.addAction(&_actionInheritMaterial);
    contextMenu.addSeparator();
    auto item = getActionItem();
    if (item->text() != tr("Recent")) {
        auto selected = _material->getUUID();
        if (isFavorite(selected)) {
            favoriteActionRemove();
        }
        else {
            favoriteActionAdd();
        }
        contextMenu.addAction(&_actionFavorite);
    }
}

void MaterialsEditor::libraryContextMenu(QMenu& contextMenu)
{
#if defined(BUILD_MATERIAL_EXTERNAL)
    if (useExternal()) {
        contextMenu.addAction(&_actionNewRemoteLibrary);
    }
#endif
    contextMenu.addAction(&_actionNewLocalLibrary);
    contextMenu.addAction(&_actionChangeIcon);
    contextMenu.addSeparator();
    contextMenu.addAction(&_actionNewFolder);
    contextMenu.addAction(&_actionNewMaterial);
}

void MaterialsEditor::folderContextMenu(QMenu& contextMenu)
{
#if defined(BUILD_MATERIAL_EXTERNAL)
    if (useExternal()) {
        contextMenu.addAction(&_actionNewRemoteLibrary);
    }
#endif
    contextMenu.addAction(&_actionNewLocalLibrary);
    contextMenu.addSeparator();
    contextMenu.addAction(&_actionNewFolder);
    contextMenu.addAction(&_actionNewMaterial);
    contextMenu.addSeparator();
    contextMenu.addAction(&_actionCut);
    contextMenu.addAction(&_actionCopy);
    contextMenu.addAction(&_actionPaste);
    contextMenu.addSeparator();
    contextMenu.addAction(&_actionRename);
    contextMenu.addAction(&_actionDelete);
}

void MaterialsEditor::materialContextMenu(QMenu& contextMenu)
{
#if defined(BUILD_MATERIAL_EXTERNAL)
    if (useExternal()) {
        contextMenu.addAction(&_actionNewRemoteLibrary);
    }
#endif
    contextMenu.addAction(&_actionNewLocalLibrary);
    contextMenu.addSeparator();
    contextMenu.addAction(&_actionNewFolder);
    contextMenu.addAction(&_actionNewMaterial);
    contextMenu.addAction(&_actionInheritMaterial);
    contextMenu.addSeparator();
    auto selected = _material->getUUID();
    if (isFavorite(selected)) {
        favoriteActionRemove();
    }
    else {
        favoriteActionAdd();
    }
    contextMenu.addAction(&_actionFavorite);
    contextMenu.addSeparator();
    contextMenu.addAction(&_actionCut);
    contextMenu.addAction(&_actionCopy);
    contextMenu.addAction(&_actionPaste);
    contextMenu.addSeparator();
    contextMenu.addAction(&_actionRename);
    contextMenu.addAction(&_actionDelete);
}

QString MaterialsEditor::getPath(const QStandardItem* item, const QString& path) const
{
    auto function = getActionFunction(item);
    QString newPath;
    if (function == TreeFunctionLibrary) {
        return QStringLiteral("/") + path;
    }
    else if (function == TreeFunctionFolder) {
        newPath = item->text() + QStringLiteral("/") + path;
    }
    // Files use the empty path

    auto parent = item->parent();
    if (parent) {
        return getPath(parent, newPath);
    }

    return QStringLiteral("/") + newPath;
}

QString MaterialsEditor::getParentPath(const QStandardItem* item) const
{
    auto parent = item->parent();
    if (parent) {
        return getPath(parent, QString());
    }

    return QStringLiteral("/");
}

QString MaterialsEditor::getLibraryName(const QStandardItem* item) const
{
    auto function = getActionFunction(item);
    if (function == TreeFunctionLibrary) {
        return item->text();
    }

    auto parent = item->parent();
    if (parent) {
        return getLibraryName(parent);
    }

    throw Materials::LibraryNotFound();
}

void MaterialsEditor::onMenuNewLibrary(bool checked)
{
    Q_UNUSED(checked)

    Base::Console().log("onMenuNewLibrary()\n");

    LibraryType dialog(this);
    dialog.setModal(true);
    if (dialog.exec() != QDialog::Accepted) {
        return;
    }

    QString name(QStringLiteral("New Library"));
    try {
        auto library = getMaterialManager().getLibrary(name);
        if (library) {
            Base::Console().log("Unable to create library '%s': already exists\n", name.toStdString().c_str());
            return;
        }
    }
    catch (const Materials::LibraryNotFound &) {}

    try {
        getMaterialManager().createLibrary(name, QStringLiteral(":/icons/freecad.svg"), false);
    }
    catch (const Materials::CreationError& e) {
        Base::Console().log("Unable to create library '%s': %s\n",
                            name.toStdString().c_str(), e.what());
    }
    refreshMaterialTree();

    // Check if local or remote library

    // Check if library exists

    // If local get path
}

void MaterialsEditor::onMenuNewFolder(bool checked)
{
    Q_UNUSED(checked)

    // Find the library and path where we are
    auto item = getActionItem();
    auto path = getPath(item, QString());
    auto libraryName = getLibraryName(item);
    auto library = getMaterialManager().getLibrary(libraryName);
    auto name = tr("New Folder");

    Base::Console().log("path(%s)\n", path.toStdString().c_str());
    Base::Console().log("library(%s)\n", libraryName.toStdString().c_str());

    QIcon folderIcon(QStringLiteral(":/icons/folder.svg"));

    getMaterialManager().createFolder(library, path + name);

    Qt::ItemFlags flags =
        (Qt::ItemIsEnabled | Qt::ItemIsEditable | Qt::ItemIsDragEnabled | Qt::ItemIsDropEnabled);
    auto node = new QStandardItem(folderIcon, name);
    node->setFlags(flags);
    node->setData(QVariant(TreeFunctionType::TreeFunctionFolder), TreeFunctionRole);
    node->setData(QVariant(name), TreeNameRole);

    addExpanded(ui->treeMaterials, item, node);
}

void MaterialsEditor::onMenuNewMaterial(bool checked)
{
    Q_UNUSED(checked)

    // Find the library and path where we are
    auto item = getActionItem();
    auto path = getPath(item, QString());
    auto libraryName = getLibraryName(item);
    auto library = getMaterialManager().getLibrary(libraryName);

    Base::Console().log("path(%s)\n", path.toStdString().c_str());
    Base::Console().log("library(%s)\n", libraryName.toStdString().c_str());

    // Create a new material
    _material = std::make_shared<Materials::Material>();
    _material->setEditStateAlter();
    setMaterialDefaults();
    _material->setLibrary(library);
    _material->setName(tr("New Material"));
    _material->setDirectory(path);
    Base::Console().log("uuid(%s)\n", _material->getUUID().toStdString().c_str());

    Qt::ItemFlags flags = (Qt::ItemIsEnabled | Qt::ItemIsEditable | Qt::ItemIsDragEnabled
                           | Qt::ItemIsDropEnabled | Qt::ItemIsSelectable);
    QIcon matIcon = getIcon(library);
    auto card = new QStandardItem(matIcon, _material->getName());
    card->setFlags(flags);
    card->setData(QVariant(_material->getUUID()), TreeDataRole);
    card->setData(QVariant(TreeFunctionType::TreeFunctionMaterial), TreeFunctionRole);
    card->setData(QVariant(_material->getName()), TreeNameRole);

    addExpanded(ui->treeMaterials, item, card);

    _materialPropertiesWidget->setMaterialSelected(true);
    _newItem = card;
    _materialPropertiesWidget->updateMaterial(_material);

    // Now select the material in the tree
    auto index = card->index();
    if (index.isValid()) {
        QItemSelectionModel* selectionModel = ui->treeMaterials->selectionModel();
        selectionModel->select(index, QItemSelectionModel::SelectCurrent);
        ui->treeMaterials->scrollTo(index);
    }
}

void MaterialsEditor::onMenuChangeIcon(bool checked)
{
    Q_UNUSED(checked)
}

void MaterialsEditor::onInherit(bool checked)
{
    Q_UNUSED(checked)
}

void MaterialsEditor::onInheritNew(bool checked)
{
    Q_UNUSED(checked)
}

void MaterialsEditor::discardIfNew()
{
    // If the material we're discarding is a new one, remove it from the tree
    if (_newItem) {
        auto parent = _newItem->parent();
        if (parent) {
            parent->removeRow(_newItem->row());
        }
        _newItem = nullptr;
    }

    // If it's an existing one, restore the original name
}

int MaterialsEditor::confirmSave(QWidget* parent)
{
    QMessageBox box(parent ? parent : this);
    box.setIcon(QMessageBox::Question);
    box.setWindowTitle(QObject::tr("Unsaved Material"));
    box.setText(QObject::tr("Save changes to the material before closing?"));
    box.setInformativeText(QObject::tr("Otherwise, all changes will be lost."));
    box.setStandardButtons(QMessageBox::Discard | QMessageBox::Cancel | QMessageBox::Save);
    box.setDefaultButton(QMessageBox::Save);
    box.setEscapeButton(QMessageBox::Cancel);

    // add shortcuts
    QAbstractButton* saveBtn = box.button(QMessageBox::Save);
    if (saveBtn->shortcut().isEmpty()) {
        QString text = saveBtn->text();
        text.prepend(QLatin1Char('&'));
        saveBtn->setShortcut(QKeySequence::mnemonic(text));
    }

    QAbstractButton* discardBtn = box.button(QMessageBox::Discard);
    if (discardBtn->shortcut().isEmpty()) {
        QString text = discardBtn->text();
        text.prepend(QLatin1Char('&'));
        discardBtn->setShortcut(QKeySequence::mnemonic(text));
    }

    int res = QMessageBox::Cancel;
    box.adjustSize();  // Silence warnings from Qt on Windows
    switch (box.exec()) {
        case QMessageBox::Save:
            saveMaterial();
            res = QMessageBox::Save;
            break;
        case QMessageBox::Discard:
            res = QMessageBox::Discard;
            break;
    }

    return res;
}

void MaterialsEditor::renameLibrary(QStandardItem* item)
{
    auto originalName = item->data(TreeNameRole).toString();
    auto newName = item->text();

    if (originalName != newName) {
        Base::Console().log("Library edited '%s'->'%s'\n",
                            originalName.toStdString().c_str(),
                            newName.toStdString().c_str());
        getMaterialManager().renameLibrary(originalName, newName);
        item->setData(QVariant(newName), TreeNameRole);
    }
}

void MaterialsEditor::renameFolder(QStandardItem* item)
{
    auto originalName = item->data(TreeNameRole).toString();
    auto newName = item->text();
    auto path = getParentPath(item);
    auto oldPath = path + originalName;
    auto newPath = path + newName;

    auto libraryName = getLibraryName(item);
    auto library = getMaterialManager().getLibrary(libraryName);

    if (originalName != newName) {
        Base::Console().log("Folder edited '%s'->'%s'\n",
                            originalName.toStdString().c_str(),
                            newName.toStdString().c_str());
        Base::Console().log("\t path '%s'->'%s'\n",
                            oldPath.toStdString().c_str(),
                            newPath.toStdString().c_str());
        getMaterialManager().renameFolder(library, oldPath, newPath);
        item->setData(QVariant(newName), TreeNameRole);
    }
}

void MaterialsEditor::renameMaterial(QStandardItem* item)
{
    auto originalName = item->data(TreeNameRole).toString();
    auto newName = item->text();
    auto path = getParentPath(item);
    auto oldPath = path + originalName;
    auto newPath = path + newName;

    if (originalName != newName) {
        Base::Console().log("Material edited '%s'->'%s'\n",
                            originalName.toStdString().c_str(),
                            newName.toStdString().c_str());
        Base::Console().log("\t path '%s'->'%s'\n",
                            oldPath.toStdString().c_str(),
                            newPath.toStdString().c_str());
        _material->setName(newName);
        item->setData(QVariant(newName), TreeNameRole);
    }
}

#include "moc_MaterialsEditor.cpp"<|MERGE_RESOLUTION|>--- conflicted
+++ resolved
@@ -1228,17 +1228,6 @@
 
 void MaterialsEditor::onContextMenu(const QPoint& pos)
 {
-<<<<<<< HEAD
-    QMenu contextMenu(tr("Context Menu"), this);
-
-    QAction action1(tr("Inherit From"), this);
-    connect(&action1, &QAction::triggered, this, &MaterialsEditor::onInherit);
-    contextMenu.addAction(&action1);
-
-    QAction action2(tr("Inherit New Material"), this);
-    connect(&action2, &QAction::triggered, this, &MaterialsEditor::onInheritNew);
-    contextMenu.addAction(&action2);
-=======
     _actionIndex = ui->treeMaterials->indexAt(pos);
 
     QMenu contextMenu(tr("Context menu"), this);
@@ -1279,7 +1268,6 @@
     // QAction actionInheritNew(tr("Inherit new material"), this);
     // connect(&actionInheritNew, &QAction::triggered, this, &MaterialsEditor::onInheritNew);
     // contextMenu.addAction(&actionInheritNew);
->>>>>>> 406d4ffc
 
     contextMenu.exec(ui->treeMaterials->mapToGlobal(pos));
 }
