--- conflicted
+++ resolved
@@ -933,17 +933,6 @@
     for (auto& uuid : _recents) {
         try {
             auto material = getMaterialManager().getMaterial(uuid);
-<<<<<<< HEAD
-            // if (material->getLibrary()->isLocal()) {
-            QIcon icon = getIcon(material->getLibrary());
-            auto card = new QStandardItem(icon, libraryPath(material));
-            card->setFlags(Qt::ItemIsSelectable | Qt::ItemIsEnabled | Qt::ItemIsDragEnabled
-                           | Qt::ItemIsDropEnabled);
-            card->setData(QVariant(uuid), Qt::UserRole);
-
-            addExpanded(tree, parent, card);
-            // }
-=======
             QIcon icon = getIcon(material->getLibrary());
             auto card = new QStandardItem(icon, libraryPath(material));
             card->setFlags(Qt::ItemIsSelectable | Qt::ItemIsEnabled | Qt::ItemIsDragEnabled
@@ -952,7 +941,6 @@
             card->setData(QVariant(TreeFunctionType::TreeFunctionRecents), TreeFunctionRole);
 
             addExpanded(tree, parent, card);
->>>>>>> d1b29b6a
         }
         catch (const Materials::MaterialNotFound&) {
         }
