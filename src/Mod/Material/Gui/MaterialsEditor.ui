--- conflicted
+++ resolved
@@ -44,164 +44,6 @@
       <property name="frameShadow">
        <enum>QFrame::Plain</enum>
       </property>
-<<<<<<< HEAD
-      <widget class="QWidget" name="tabGeneral">
-       <property name="sizePolicy">
-        <sizepolicy hsizetype="Preferred" vsizetype="Preferred">
-         <horstretch>0</horstretch>
-         <verstretch>0</verstretch>
-        </sizepolicy>
-       </property>
-       <attribute name="title">
-        <string>General</string>
-       </attribute>
-       <layout class="QVBoxLayout" name="verticalLayout_3">
-        <item>
-         <layout class="QGridLayout" name="gridLayout">
-          <property name="sizeConstraint">
-           <enum>QLayout::SetMinAndMaxSize</enum>
-          </property>
-          <property name="leftMargin">
-           <number>7</number>
-          </property>
-          <property name="topMargin">
-           <number>7</number>
-          </property>
-          <property name="rightMargin">
-           <number>7</number>
-          </property>
-          <property name="bottomMargin">
-           <number>7</number>
-          </property>
-          <item row="3" column="0">
-           <widget class="QLabel" name="labelParent">
-            <property name="text">
-             <string>Parent</string>
-            </property>
-           </widget>
-          </item>
-          <item row="8" column="2">
-           <widget class="QTextEdit" name="editDescription"/>
-          </item>
-          <item row="6" column="0">
-           <widget class="QLabel" name="label">
-            <property name="text">
-             <string>Tags</string>
-            </property>
-           </widget>
-          </item>
-          <item row="4" column="0">
-           <widget class="QLabel" name="labelSourceURL">
-            <property name="text">
-             <string>Source URL</string>
-            </property>
-           </widget>
-          </item>
-          <item row="0" column="2">
-           <widget class="QLineEdit" name="editName"/>
-          </item>
-          <item row="8" column="0">
-           <widget class="QLabel" name="labelDescription">
-            <property name="text">
-             <string>Description</string>
-            </property>
-           </widget>
-          </item>
-          <item row="0" column="0">
-           <widget class="QLabel" name="labelName">
-            <property name="text">
-             <string>Name</string>
-            </property>
-           </widget>
-          </item>
-          <item row="6" column="2">
-           <widget class="QLineEdit" name="editTags"/>
-          </item>
-          <item row="4" column="2">
-           <layout class="QHBoxLayout" name="horizontalLayout_2">
-            <item>
-             <widget class="QLineEdit" name="editSourceURL"/>
-            </item>
-            <item>
-             <widget class="QPushButton" name="buttonURL">
-              <property name="maximumSize">
-               <size>
-                <width>22</width>
-                <height>22</height>
-               </size>
-              </property>
-              <property name="text">
-               <string/>
-              </property>
-             </widget>
-            </item>
-           </layout>
-          </item>
-          <item row="1" column="2">
-           <widget class="QLineEdit" name="editAuthor"/>
-          </item>
-          <item row="1" column="0">
-           <widget class="QLabel" name="labelAuthor">
-            <property name="text">
-             <string>Author</string>
-            </property>
-           </widget>
-          </item>
-          <item row="3" column="2">
-           <widget class="QLineEdit" name="editParent"/>
-          </item>
-          <item row="5" column="0">
-           <widget class="QLabel" name="labelSourceReference">
-            <property name="text">
-             <string>Source reference</string>
-            </property>
-           </widget>
-          </item>
-          <item row="5" column="2">
-           <widget class="QLineEdit" name="editSourceReference"/>
-          </item>
-          <item row="2" column="2">
-           <widget class="QLineEdit" name="editLicense"/>
-          </item>
-          <item row="2" column="0">
-           <widget class="QLabel" name="labelLicense">
-            <property name="text">
-             <string>License</string>
-            </property>
-           </widget>
-          </item>
-         </layout>
-        </item>
-        <item>
-         <layout class="QHBoxLayout" name="horizontalLayout_3">
-          <item>
-           <spacer name="horizontalSpacer_3">
-            <property name="orientation">
-             <enum>Qt::Horizontal</enum>
-            </property>
-            <property name="sizeHint" stdset="0">
-             <size>
-              <width>40</width>
-              <height>20</height>
-             </size>
-            </property>
-           </spacer>
-          </item>
-          <item>
-           <widget class="QPushButton" name="buttonNew">
-            <property name="text">
-             <string>&amp;New</string>
-            </property>
-           </widget>
-          </item>
-          <item>
-           <widget class="QPushButton" name="buttonInheritNew">
-            <property name="text">
-             <string>Inherit New</string>
-            </property>
-           </widget>
-          </item>
-=======
       <layout class="QVBoxLayout" name="frameLayout">
        <item>
         <widget class="QToolBar" name="treeToolBar"/>
@@ -257,39 +99,13 @@
           <bool>false</bool>
          </property>
          <layout class="QHBoxLayout" name="horizontalLayout_5">
->>>>>>> 406d4ffc
           <item>
            <widget class="QCheckBox" name="checkSearchName">
             <property name="toolTip">
-<<<<<<< HEAD
-             <string>Adds or removes to/from favorites</string>
-            </property>
-            <property name="text">
-             <string>Toggle Favorite</string>
-            </property>
-           </widget>
-          </item>
-         </layout>
-        </item>
-       </layout>
-      </widget>
-      <widget class="QWidget" name="tabProperties">
-       <attribute name="title">
-        <string>Physical</string>
-       </attribute>
-       <layout class="QVBoxLayout" name="verticalLayout_43">
-        <item>
-         <layout class="QHBoxLayout" name="horizontalLayout_23">
-          <item>
-           <spacer name="horizontalSpacer">
-            <property name="orientation">
-             <enum>Qt::Horizontal</enum>
-=======
              <string>Search the material or folder name</string>
             </property>
             <property name="text">
              <string>Name</string>
->>>>>>> 406d4ffc
             </property>
             <property name="checked">
              <bool>true</bool>
