/***************************************************************************
 *   Copyright (c) 2023 David Carter <dcarter@david.carter.ca>             *
 *                                                                         *
 *   This file is part of FreeCAD.                                         *
 *                                                                         *
 *   FreeCAD is free software: you can redistribute it and/or modify it    *
 *   under the terms of the GNU Lesser General Public License as           *
 *   published by the Free Software Foundation, either version 2.1 of the  *
 *   License, or (at your option) any later version.                       *
 *                                                                         *
 *   FreeCAD is distributed in the hope that it will be useful, but        *
 *   WITHOUT ANY WARRANTY; without even the implied warranty of            *
 *   MERCHANTABILITY or FITNESS FOR A PARTICULAR PURPOSE. See the GNU      *
 *   Lesser General Public License for more details.                       *
 *                                                                         *
 *   You should have received a copy of the GNU Lesser General Public      *
 *   License along with FreeCAD. If not, see                               *
 *   <https://www.gnu.org/licenses/>.                                      *
 *                                                                         *
 **************************************************************************/

#include "PreCompiled.h"
#ifndef _PreComp_
#include <QMetaType>
#include <QRegularExpression>
#endif

#include <App/Application.h>
#include <Base/Quantity.h>
#include <Gui/MetaTypes.h>

#include "Exceptions.h"
#include "MaterialValue.h"
#include "Interpolator.h"


using namespace Materials;

/* TRANSLATOR Material::MaterialValue */

TYPESYSTEM_SOURCE(Materials::MaterialValue, Base::BaseClass)

QMap<QString, MaterialValue::ValueType> MaterialValue::_typeMap {
    {QStringLiteral("String"), String},
    {QStringLiteral("Boolean"), Boolean},
    {QStringLiteral("Integer"), Integer},
    {QStringLiteral("Float"), Float},
    {QStringLiteral("Quantity"), Quantity},
    {QStringLiteral("Distribution"), Distribution},
    {QStringLiteral("List"), List},
    {QStringLiteral("2DArray"), Array2D},
    {QStringLiteral("3DArray"), Array3D},
    {QStringLiteral("Color"), Color},
    {QStringLiteral("Image"), Image},
    {QStringLiteral("File"), File},
    {QStringLiteral("URL"), URL},
    {QStringLiteral("MultiLineString"), MultiLineString},
    {QStringLiteral("FileList"), FileList},
    {QStringLiteral("ImageList"), ImageList},
    {QStringLiteral("SVG"), SVG}};

MaterialValue::MaterialValue()
    : _valueType(None)
{
    this->setInitialValue(None);
}

MaterialValue::MaterialValue(const MaterialValue& other)
    : _valueType(other._valueType)
    , _value(other._value)
{}

MaterialValue::MaterialValue(ValueType type)
    : _valueType(type)
{
    this->setInitialValue(None);
}

MaterialValue::MaterialValue(ValueType type, ValueType inherited)
    : _valueType(type)
{
    this->setInitialValue(inherited);
}

MaterialValue& MaterialValue::operator=(const MaterialValue& other)
{
    if (this == &other) {
        return *this;
    }

    _valueType = other._valueType;
    _value = other._value;

    return *this;
}

bool MaterialValue::operator==(const MaterialValue& other) const
{
    if (this == &other) {
        return true;
    }

    return (_valueType == other._valueType) && (_value == other._value);
}

void MaterialValue::validate(const MaterialValue& other) const
{
    if (_valueType != other._valueType) {
        throw InvalidProperty("Material property value types don't match");
    }
    if (_valueType == Quantity) {
        auto q1 = _value.value<Base::Quantity>();
        auto q2 = other._value.value<Base::Quantity>();
        if (q1.isValid()) {
            if (!q2.isValid()) {
                throw InvalidProperty("Invalid remote Material property quantity value");
            }
            if (q1.getUserString() != q2.getUserString()) {
                // Direct comparisons of the quantities may have precision issues
                // throw InvalidProperty("Material property quantity values don't match");
            }
        }
        else {
            if (q2.isValid()) {
                throw InvalidProperty("Remote Material property quantity should not have a value");
            }
        }
    }
    else if (_valueType == Array2D) {
        auto a1 = static_cast<const Materials::Array2D*>(this);
        auto a2 = static_cast<const Materials::Array2D*>(&other);
        a1->validate(*a2);
    }
    else if (_valueType == Array3D) {
        auto a1 = static_cast<const Materials::Array3D*>(this);
        auto a2 = static_cast<const Materials::Array3D*>(&other);
        a1->validate(*a2);
    }
    else if (!(_value.isNull() && other._value.isNull()) && (_value != other._value)) {
        throw InvalidProperty("Material property values don't match");
    }
}

QString MaterialValue::escapeString(const QString& source)
{
    QString res = source;
    res.replace(QStringLiteral("\\"), QStringLiteral("\\\\"));
    res.replace(QStringLiteral("\""), QStringLiteral("\\\""));
    return res;
}

MaterialValue::ValueType MaterialValue::mapType(const QString& stringType)
{
    // If not found, return None
    return _typeMap.value(stringType, None);
}

void MaterialValue::setInitialValue(ValueType inherited)
{
#if QT_VERSION < QT_VERSION_CHECK(6, 0, 0)
    if (_valueType == String || _valueType == MultiLineString || _valueType == SVG) {
        _value = QVariant(static_cast<QVariant::Type>(QMetaType::QString));
    }
    else if (_valueType == Boolean) {
        _value = QVariant(static_cast<QVariant::Type>(QMetaType::Bool));
    }
    else if (_valueType == Integer) {
        _value = QVariant(static_cast<QVariant::Type>(QMetaType::Int));
    }
    else if (_valueType == Float) {
        _value = QVariant(static_cast<QVariant::Type>(QMetaType::Float));
    }
    else if (_valueType == URL) {
        _value = QVariant(static_cast<QVariant::Type>(QMetaType::QString));
    }
    else if (_valueType == Color) {
        _value = QVariant(static_cast<QVariant::Type>(QMetaType::QString));
    }
    else if (_valueType == File) {
        _value = QVariant(static_cast<QVariant::Type>(QMetaType::QString));
    }
    else if (_valueType == Image) {
        _value = QVariant(static_cast<QVariant::Type>(QMetaType::QString));
    }
#else
    if (_valueType == String || _valueType == MultiLineString || _valueType == SVG) {
        _value = QVariant(QMetaType(QMetaType::QString));
    }
    else if (_valueType == Boolean) {
        _value = QVariant(QMetaType(QMetaType::Bool));
    }
    else if (_valueType == Integer) {
        _value = QVariant(QMetaType(QMetaType::Int));
    }
    else if (_valueType == Float) {
        _value = QVariant(QMetaType(QMetaType::Float));
    }
    else if (_valueType == URL) {
        _value = QVariant(QMetaType(QMetaType::QString));
    }
    else if (_valueType == Color) {
        _value = QVariant(QMetaType(QMetaType::QString));
    }
    else if (_valueType == File) {
        _value = QVariant(QMetaType(QMetaType::QString));
    }
    else if (_valueType == Image) {
        _value = QVariant(QMetaType(QMetaType::QString));
    }
#endif
    else if (_valueType == Quantity) {
        Base::Quantity qu;
        qu.setInvalid();
        _value = QVariant::fromValue(qu);
    }
    else if (_valueType == List || _valueType == FileList || _valueType == ImageList) {
        auto list = QList<QVariant>();
        _value = QVariant::fromValue(list);
    }
    else if (_valueType == Array2D) {
        if (_valueType != inherited) {
            throw InvalidMaterialType("Initializing a regular material value as a 2D Array");
        }

        _value = QVariant();  // Uninitialized default value
    }
    else if (_valueType == Array3D) {
        if (_valueType != inherited) {
            throw InvalidMaterialType("Initializing a regular material value as a 3D Array");
        }

        _value = QVariant();  // Uninitialized default value
    }
    else {
        // Default is to set the type to None and leave the variant uninitialized
        _valueType = None;
        _value = QVariant();
    }
}

void MaterialValue::setList(const QList<QVariant>& value)
{
    _value = QVariant::fromValue(value);
}

bool MaterialValue::isNull() const
{
    return isEmpty();
}

bool MaterialValue::isEmpty() const
{
    if (_value.isNull()) {
        return true;
    }

    if (_valueType == Quantity) {
        return !_value.value<Base::Quantity>().isValid();
    }

    if (_valueType == List || _valueType == FileList || _valueType == ImageList) {
        return _value.value<QList<QVariant>>().isEmpty();
    }

    return false;
}

QString MaterialValue::getYAMLStringImage() const
{
    QString yaml;
    yaml = QStringLiteral(" |-2");
    QString base64 = getValue().toString();
    while (!base64.isEmpty()) {
        yaml += QStringLiteral("\n      ") + base64.left(74);
        base64.remove(0, 74);
    }
    return yaml;
}

QString MaterialValue::getYAMLStringList() const
{
    QString yaml;
    for (auto& it : getList()) {
        yaml += QStringLiteral("\n      - \"") + escapeString(it.toString()) + QStringLiteral("\"");
    }
    return yaml;
}

QString MaterialValue::getYAMLStringImageList() const
{
    QString yaml;
    for (auto& it : getList()) {
        yaml += QStringLiteral("\n      - |-2");
        QString base64 = it.toString();
        while (!base64.isEmpty()) {
            yaml += QStringLiteral("\n        ") + base64.left(72);
            base64.remove(0, 72);
        }
    }
    return yaml;
}

QString MaterialValue::getYAMLStringMultiLine() const
{
    QString yaml;
    yaml = QStringLiteral(" |2");
    auto list = getValue().toString().split(QRegularExpression(QStringLiteral("[\r\n]")),
                                            Qt::SkipEmptyParts);
    for (auto& it : list) {
        yaml += QStringLiteral("\n      ") + it;
    }
    return yaml;
}

QString MaterialValue::getYAMLString() const
{
    QString yaml;
    if (!isNull()) {
        if (getType() == MaterialValue::Image) {
            return getYAMLStringImage();
        }
        if (getType() == MaterialValue::List || getType() == MaterialValue::FileList) {
            return getYAMLStringList();
        }
        if (getType() == MaterialValue::ImageList) {
            return getYAMLStringImageList();
        }
        if (getType() == MaterialValue::MultiLineString || getType() == MaterialValue::SVG) {
            return getYAMLStringMultiLine();
        }
        if (getType() == MaterialValue::Quantity) {
            auto quantity = getValue().value<Base::Quantity>();
            yaml += QString::fromStdString(quantity.getUserString());
        }
        else if (getType() == MaterialValue::Float) {
            auto value = getValue();
            if (!value.isNull()) {
                yaml += QStringLiteral("%1").arg(value.toFloat(), 0, 'g', 6);
            }
        }
        else if (getType() == MaterialValue::List) {
            for (auto& it : getList()) {
                yaml += QStringLiteral("\n      - \"") + escapeString(it.toString())
                    + QStringLiteral("\"");
            }
            return yaml;
        }
        else {
            yaml += getValue().toString();
        }
    }
    yaml = QStringLiteral(" \"") + escapeString(yaml) + QStringLiteral("\"");
    return yaml;
}

const Base::QuantityFormat MaterialValue::getQuantityFormat()
{
    return Base::QuantityFormat(Base::QuantityFormat::NumberFormat::Default, PRECISION);
}

//===

TYPESYSTEM_SOURCE(Materials::Array2D, Materials::MaterialValue)

Array2D::Array2D()
    : MaterialValue(MaterialValue::Array2D, MaterialValue::Array2D)
    , _columns(0)
{
    // Initialize separatelt to prevent recursion
    // setType(Array2D);
}

Array2D::Array2D(const Array2D& other)
    : MaterialValue(other)
    , _columns(other._columns)
{
    deepCopy(other);
}

Array2D& Array2D::operator=(const Array2D& other)
{
    if (this == &other) {
        return *this;
    }

    MaterialValue::operator=(other);
    _columns = other._columns;

    deepCopy(other);

    return *this;
}

<<<<<<< HEAD
void Array2D::deepCopy(const Array2D& other)
=======
QList<QVariant> Material2DArray::interpolate(const QVariant& samplePoint, bool extrapolate)
{
    if (!_interpolator) {
        _interpolator = std::make_shared<InterpolatorSpline>(*this);
    }

    return _interpolator->interpolate(samplePoint, extrapolate);
}

void Material2DArray::deepCopy(const Material2DArray& other)
>>>>>>> 64bc1aed
{
    // Deep copy
    for (auto& row : other._rows) {
        QList<QVariant> vv;
        for (auto& col : *row) {
            QVariant newVariant(col);
            vv.push_back(newVariant);
        }
        addRow(std::make_shared<QList<QVariant>>(vv));
    }
}

bool Array2D::isNull() const
{
    return isEmpty();
}

bool Array2D::isEmpty() const
{
    return rows() <= 0;
}

void Array2D::validateRow(int row) const
{
    if (row < 0 || row >= rows()) {
        throw InvalidIndex();
    }
}

void Array2D::validateColumn(int column) const
{
    if (column < 0 || column >= columns()) {
        throw InvalidIndex();
    }
}

void Array2D::validate(const Array2D& other) const
{
    if (rows() != other.rows()) {
        Base::Console().Log("Local row count %d, remote %d\n", rows(), other.rows());
        throw InvalidProperty("Material property value row counts don't match");
    }
    if (columns() != other.columns()) {
        Base::Console().Log("Local column count %d, remote %d\n", columns(), other.columns());
        throw InvalidProperty("Material property value column counts don't match");
    }
    try {
        for (int i = 0; i < rows(); i++) {
            for (int j = 0; j < columns(); j++) {
                if (getValue(i, j) != other.getValue(i, j)) {
                    throw InvalidProperty("Material property values don't match");
                }
            }
        }
    }
    catch (const InvalidIndex&) {
        throw InvalidProperty("Material property value invalid array index");
    }
}

std::shared_ptr<QList<QVariant>> Array2D::getRow(int row) const
{
    validateRow(row);

    try {
        return _rows.at(row);
    }
    catch (std::out_of_range const&) {
        throw InvalidIndex();
    }
}

std::shared_ptr<QList<QVariant>> Array2D::getRow(int row)
{
    validateRow(row);

    try {
        return _rows.at(row);
    }
    catch (std::out_of_range const&) {
        throw InvalidIndex();
    }
}

void Array2D::addRow(const std::shared_ptr<QList<QVariant>>& row)
{
    _rows.push_back(row);
}

void Array2D::insertRow(int index, const std::shared_ptr<QList<QVariant>>& row)
{
    _rows.insert(_rows.begin() + index, row);
}

void Array2D::deleteRow(int row)
{
    if (row >= static_cast<int>(_rows.size()) || row < 0) {
        throw InvalidIndex();
    }
    _rows.erase(_rows.begin() + row);
}

void Array2D::setRows(int rowCount)
{
    while (rows() < rowCount) {
        auto row = std::make_shared<QList<QVariant>>();
        for (int i = 0; i < columns(); i++) {
            row->append(QVariant());
        }
        addRow(row);
    }
}

void Array2D::setValue(int row, int column, const QVariant& value)
{
    validateRow(row);
    validateColumn(column);

    auto val = getRow(row);
    try {
        val->replace(column, value);
    }
    catch (const std::out_of_range&) {
        throw InvalidIndex();
    }
}

QVariant Array2D::getValue(int row, int column) const
{
    validateColumn(column);

    auto val = getRow(row);
    try {
        return val->at(column);
    }
    catch (std::out_of_range const&) {
        throw InvalidIndex();
    }
}

void Array2D::dumpRow(const std::shared_ptr<QList<QVariant>>& row)
{
    Base::Console().Log("row: ");
    for (auto& column : *row) {
        Base::Console().Log("'%s' ", column.toString().toStdString().c_str());
    }
    Base::Console().Log("\n");
}

void Array2D::dump() const
{
    for (auto& row : _rows) {
        dumpRow(row);
    }
}

QString Array2D::getYAMLString() const
{
    if (isNull()) {
        return QString();
    }

    // Set the correct indentation. 9 chars in this case
    QString pad;
    pad.fill(QChar::fromLatin1(' '), 9);

    // Save the array contents
    QString yaml = QStringLiteral("\n      - [");
    bool firstRow = true;
    for (auto& row : _rows) {
        if (!firstRow) {
            // Each row is on its own line, padded for correct indentation
            yaml += QStringLiteral(",\n") + pad;
        }
        else {
            firstRow = false;
        }
        yaml += QStringLiteral("[");

        bool first = true;
        for (auto& column : *row) {
            if (!first) {
                // TODO: Fix for arrays with too many columns to fit on a single line
                yaml += QStringLiteral(", ");
            }
            else {
                first = false;
            }
            yaml += QStringLiteral("\"");
            auto quantity = column.value<Base::Quantity>();
            yaml += QString::fromStdString(quantity.getUserString());
            yaml += QStringLiteral("\"");
        }

        yaml += QStringLiteral("]");
    }
    yaml += QStringLiteral("]");
    return yaml;
}

//===

TYPESYSTEM_SOURCE(Materials::Array3D, Materials::MaterialValue)

Array3D::Array3D()
    : MaterialValue(MaterialValue::Array3D, MaterialValue::Array3D)
    , _currentDepth(0)
    , _columns(0)
{
    // Initialize separatelt to prevent recursion
    // setType(Array3D);
}

Array3D::Array3D(const Array3D& other)
    : MaterialValue(other)
    , _currentDepth(other._currentDepth)
    , _columns(other._columns)
{
    deepCopy(other);
}

Array3D& Array3D::operator=(const Array3D& other)
{
    if (this == &other) {
        return *this;
    }

    MaterialValue::operator=(other);
    _columns = other._columns;
    _currentDepth = other._currentDepth;

    deepCopy(other);

    return *this;
}

void Array3D::deepCopy(const Array3D& other)
{
    // Deep copy
    _rowMap.clear();
    for (auto& depthTable : other._rowMap) {
        auto depth = addDepth(depthTable.first);
        auto rows = depthTable.second;
        for (auto row : *rows) {
            auto newRow = std::make_shared<QList<Base::Quantity>>();
            for (auto column : *row) {
                newRow->append(column);
            }
            addRow(depth, newRow);
        }
    }
}

bool Array3D::isNull() const
{
    return isEmpty();
}

bool Array3D::isEmpty() const
{
    return depth() <= 0;
}

void Array3D::validateDepth(int level) const
{
    if (level < 0 || level >= depth()) {
        throw InvalidIndex();
    }
}

void Array3D::validateColumn(int column) const
{
    if (column < 0 || column >= columns()) {
        throw InvalidIndex();
    }
}

void Array3D::validateRow(int level, int row) const
{
    validateDepth(level);

    if (row < 0 || row >= rows(level)) {
        throw InvalidIndex();
    }
}

void Array3D::validate(const Array3D& other) const
{
    if (depth() != other.depth()) {
        throw InvalidProperty("Material property value row counts don't match");
    }
    if (columns() != other.columns()) {
        throw InvalidProperty("Material property value column counts don't match");
    }
}

const std::shared_ptr<QList<std::shared_ptr<QList<Base::Quantity>>>>&
Array3D::getTable(const Base::Quantity& depth) const
{
    for (auto& it : _rowMap) {
        if (std::get<0>(it) == depth) {
            return std::get<1>(it);
        }
    }

    throw InvalidIndex();
}

const std::shared_ptr<QList<std::shared_ptr<QList<Base::Quantity>>>>&
Array3D::getTable(int depthIndex) const
{
    try {
        return std::get<1>(_rowMap.at(depthIndex));
    }
    catch (std::out_of_range const&) {
        throw InvalidIndex();
    }
}

std::shared_ptr<QList<Base::Quantity>> Array3D::getRow(int depth, int row) const
{
    validateRow(depth, row);

    try {
        return getTable(depth)->at(row);
    }
    catch (std::out_of_range const&) {
        throw InvalidIndex();
    }
}

std::shared_ptr<QList<Base::Quantity>> Array3D::getRow(int row) const
{
    // Check if we can convert otherwise throw error
    return getRow(_currentDepth, row);
}

std::shared_ptr<QList<Base::Quantity>> Array3D::getRow(int depth, int row)
{
    validateRow(depth, row);

    try {
        return getTable(depth)->at(row);
    }
    catch (std::out_of_range const&) {
        throw InvalidIndex();
    }
}

std::shared_ptr<QList<Base::Quantity>> Array3D::getRow(int row)
{
    return getRow(_currentDepth, row);
}

void Array3D::addRow(int depth, const std::shared_ptr<QList<Base::Quantity>>& row)
{
    try {
        getTable(depth)->push_back(row);
    }
    catch (std::out_of_range const&) {
        throw InvalidIndex();
    }
}

void Array3D::addRow(const std::shared_ptr<QList<Base::Quantity>>& row)
{
    addRow(_currentDepth, row);
}

int Array3D::addDepth(int depth, const Base::Quantity& value)
{
    if (depth == this->depth()) {
        // Append to the end
        return addDepth(value);
    }
    if (depth > this->depth()) {
        throw InvalidIndex();
    }
    auto rowVector = std::make_shared<QList<std::shared_ptr<QList<Base::Quantity>>>>();
    auto entry = std::make_pair(value, rowVector);
    _rowMap.insert(_rowMap.begin() + depth, entry);

    return depth;
}

int Array3D::addDepth(const Base::Quantity& value)
{
    auto rowVector = std::make_shared<QList<std::shared_ptr<QList<Base::Quantity>>>>();
    auto entry = std::make_pair(value, rowVector);
    _rowMap.push_back(entry);

    return depth() - 1;
}

void Array3D::deleteDepth(int depth)
{
    deleteRows(depth);  // This may throw an InvalidIndex
    _rowMap.erase(_rowMap.begin() + depth);
}

void Array3D::setDepth(int depthCount)
{
    Base::Quantity dummy;
    dummy.setInvalid();
    while (depth() < depthCount) {
        addDepth(dummy);
    }
}

void Array3D::insertRow(int depth,
                                int row,
                                const std::shared_ptr<QList<Base::Quantity>>& rowData)
{
    try {
        auto table = getTable(depth);
        table->insert(table->begin() + row, rowData);
    }
    catch (std::out_of_range const&) {
        throw InvalidIndex();
    }
}

void Array3D::insertRow(int row, const std::shared_ptr<QList<Base::Quantity>>& rowData)
{
    insertRow(_currentDepth, row, rowData);
}

void Array3D::deleteRow(int depth, int row)
{
    auto table = getTable(depth);
    if (row >= static_cast<int>(table->size()) || row < 0) {
        throw InvalidIndex();
    }
    table->erase(table->begin() + row);
}

void Array3D::deleteRow(int row)
{
    deleteRow(_currentDepth, row);
}

void Array3D::deleteRows(int depth)
{
    auto table = getTable(depth);
    table->clear();
}

void Array3D::deleteRows()
{
    deleteRows(_currentDepth);
}

int Array3D::rows(int depth) const
{
    if (depth < 0 || (depth == 0 && this->depth() == 0)) {
        return 0;
    }
    validateDepth(depth);

    return getTable(depth)->size();
}

void Array3D::setRows(int depth, int rowCount)
{
    Base::Quantity dummy;
    dummy.setInvalid();

    while (rows(depth) < rowCount) {
        auto row = std::make_shared<QList<Base::Quantity>>();
        for (int i = 0; i < columns(); i++) {
            row->append(dummy);
        }
        addRow(depth, row);
    }
}

void Array3D::setValue(int depth, int row, int column, const Base::Quantity& value)
{
    validateRow(depth, row);
    validateColumn(column);

    auto val = getRow(depth, row);
    try {
        val->replace(column, value);
    }
    catch (std::out_of_range const&) {
        throw InvalidIndex();
    }
}

void Array3D::setValue(int row, int column, const Base::Quantity& value)
{
    setValue(_currentDepth, row, column, value);
}

void Array3D::setDepthValue(int depth, const Base::Quantity& value)
{
    try {
        auto oldRows = getTable(depth);
        _rowMap.replace(depth, std::pair(value, oldRows));
    }
    catch (std::out_of_range const&) {
        throw InvalidIndex();
    }
}

void Array3D::setDepthValue(const Base::Quantity& value)
{
    setDepthValue(_currentDepth, value);
}


Base::Quantity Array3D::getValue(int depth, int row, int column) const
{
    // getRow validates depth and row. Do that first
    auto val = getRow(depth, row);
    validateColumn(column);

    try {
        return val->at(column);
    }
    catch (std::out_of_range const&) {
        throw InvalidIndex();
    }
}

Base::Quantity Array3D::getValue(int row, int column) const
{
    return getValue(_currentDepth, row, column);
}

Base::Quantity Array3D::getDepthValue(int depth) const
{
    validateDepth(depth);

    try {
        return std::get<0>(_rowMap.at(depth));
    }
    catch (std::out_of_range const&) {
        throw InvalidIndex();
    }
}

int Array3D::currentDepth() const
{
    return _currentDepth;
}

void Array3D::setCurrentDepth(int depth)
{
    validateDepth(depth);

    if (depth < 0 || _rowMap.empty()) {
        _currentDepth = 0;
    }
    else if (depth >= static_cast<int>(_rowMap.size())) {
        _currentDepth = _rowMap.size() - 1;
    }
    else {
        _currentDepth = depth;
    }
}

QString Array3D::getYAMLString() const
{
    if (isNull()) {
        return QString();
    }

    // Set the correct indentation. 7 chars + name length
    QString pad;
    pad.fill(QChar::fromLatin1(' '), 9);

    // Save the array contents
    QString yaml = QStringLiteral("\n      - [");
    for (int depth = 0; depth < this->depth(); depth++) {
        if (depth > 0) {
            // Each row is on its own line, padded for correct indentation
            yaml += QStringLiteral(",\n") + pad;
        }

        yaml += QStringLiteral("\"");
        auto value = QString::fromStdString(getDepthValue(depth).getUserString());
        yaml += value;
        yaml += QStringLiteral("\": [");

        QString pad2;
        pad2.fill(QChar::fromLatin1(' '), 14 + value.length());

        bool firstRow = true;
        auto rows = getTable(depth);
        for (auto& row : *rows) {
            if (!firstRow) {
                // Each row is on its own line, padded for correct indentation
                yaml += QStringLiteral(",\n") + pad2;
            }
            else {
                firstRow = false;
            }
            yaml += QStringLiteral("[");

            bool first = true;
            for (auto& column : *row) {
                if (!first) {
                    // TODO: Fix for arrays with too many columns to fit on a single line
                    yaml += QStringLiteral(", ");
                }
                else {
                    first = false;
                }
                yaml += QStringLiteral("\"");
                // Base::Quantity quantity = column.value<Base::Quantity>();
                yaml += QString::fromStdString(column.getUserString());
                yaml += QStringLiteral("\"");
            }

            yaml += QStringLiteral("]");
        }
        yaml += QStringLiteral("]");
    }
    yaml += QStringLiteral("]");
    return yaml;
}

QList<QVariant> Material3DArray::interpolate(const QVariant& samplePoint1,
                                             const QVariant& samplePoint2,
                                             bool extrapolate)
{
    if (!_interpolator) {
        _interpolator = std::make_shared<InterpolatorSpline3D>(*this);
    }

    return _interpolator->interpolate(samplePoint1, samplePoint2);
}<|MERGE_RESOLUTION|>--- conflicted
+++ resolved
@@ -391,10 +391,7 @@
     return *this;
 }
 
-<<<<<<< HEAD
-void Array2D::deepCopy(const Array2D& other)
-=======
-QList<QVariant> Material2DArray::interpolate(const QVariant& samplePoint, bool extrapolate)
+QList<QVariant> Array2D::interpolate(const QVariant& samplePoint, bool extrapolate)
 {
     if (!_interpolator) {
         _interpolator = std::make_shared<InterpolatorSpline>(*this);
@@ -403,8 +400,7 @@
     return _interpolator->interpolate(samplePoint, extrapolate);
 }
 
-void Material2DArray::deepCopy(const Material2DArray& other)
->>>>>>> 64bc1aed
+void Array2D::deepCopy(const Array2D& other)
 {
     // Deep copy
     for (auto& row : other._rows) {
@@ -1029,7 +1025,7 @@
     return yaml;
 }
 
-QList<QVariant> Material3DArray::interpolate(const QVariant& samplePoint1,
+QList<QVariant> Array3D::interpolate(const QVariant& samplePoint1,
                                              const QVariant& samplePoint2,
                                              bool extrapolate)
 {
