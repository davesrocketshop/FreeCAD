/***************************************************************************
 *   Copyright (c) 2023 David Carter <dcarter@david.carter.ca>             *
 *                                                                         *
 *   This file is part of FreeCAD.                                         *
 *                                                                         *
 *   FreeCAD is free software: you can redistribute it and/or modify it    *
 *   under the terms of the GNU Lesser General Public License as           *
 *   published by the Free Software Foundation, either version 2.1 of the  *
 *   License, or (at your option) any later version.                       *
 *                                                                         *
 *   FreeCAD is distributed in the hope that it will be useful, but        *
 *   WITHOUT ANY WARRANTY; without even the implied warranty of            *
 *   MERCHANTABILITY or FITNESS FOR A PARTICULAR PURPOSE. See the GNU      *
 *   Lesser General Public License for more details.                       *
 *                                                                         *
 *   You should have received a copy of the GNU Lesser General Public      *
 *   License along with FreeCAD. If not, see                               *
 *   <https://www.gnu.org/licenses/>.                                      *
 *                                                                         *
 **************************************************************************/

#include "PreCompiled.h"

#include <QList>
#include <QMetaType>

#include <Base/Quantity.h>
#include <Base/QuantityPy.h>
#include <CXX/Objects.hxx>
#include <Gui/MetaTypes.h>

#include "Array3DPy.h"
#include "Exceptions.h"
#include "Model.h"
#include "ModelLibrary.h"
#include "ModelPropertyPy.h"
#include "ModelUuids.h"

#include "Array3DPy.cpp"

using namespace Materials;

// returns a string which represents the object e.g. when printed in python
std::string Array3DPy::representation() const
{
    std::stringstream str;
    str << "<Array3D object at " << getArray3DPtr() << ">";

    return str.str();
}

PyObject* Array3DPy::PyMake(struct _typeobject*, PyObject*, PyObject*)  // Python wrapper
{
    // never create such objects with the constructor
    return new Array3DPy(new Array3D());
}

// constructor method
int Array3DPy::PyInit(PyObject* /*args*/, PyObject* /*kwd*/)
{
    return 0;
}

Py::List Array3DPy::getArray() const
{
    Py::List list;
    auto array = getArray3DPtr()->getArray();

    for (auto& depth : array) {
        Py::List depthList;
        for (auto& row : *std::get<1>(depth)) {
            Py::List rowList;
            for (auto& column : *row) {
                auto quantity = new Base::Quantity(column);
                quantity->setFormat(MaterialValue::getQuantityFormat());
                auto quantityPy = new Base::QuantityPy(quantity);
                rowList.append(Py::asObject(quantityPy));
            }

            depthList.append(rowList);
        }
        list.append(depthList);
    }

    return list;
}

Py::Long Array3DPy::getDimensions() const
{
    return Py::Long(3);
}

Py::Long Array3DPy::getColumns() const
{
    return Py::Long(getArray3DPtr()->columns());
}

void Array3DPy::setColumns(Py::Long arg)
{
    getArray3DPtr()->setColumns(arg);
}

Py::Long Array3DPy::getDepth() const
{
    return Py::Long(getArray3DPtr()->depth());
}

void Array3DPy::setDepth(Py::Long arg)
{
    getArray3DPtr()->setDepth(arg);
}

PyObject* Array3DPy::getRows(PyObject* args) const
{
    int depth = getArray3DPtr()->currentDepth();
    if (!PyArg_ParseTuple(args, "|i", &depth)) {
        return nullptr;
    }

    return PyLong_FromLong(getArray3DPtr()->rows(depth));
}

PyObject* Array3DPy::getRow(PyObject* args) const
{
    int depth;
    int row;
    if (!PyArg_ParseTuple(args, "ii", &depth, &row)) {
        return nullptr;
    }

    try {
        Py::List list;

        auto arrayRow = getArray3DPtr()->getRow(depth, row);
        for (auto& column : *arrayRow) {
            auto quantity = new Base::Quantity(column);
            quantity->setFormat(MaterialValue::getQuantityFormat());
            auto quantityPy = new Base::QuantityPy(quantity);
            list.append(Py::asObject(quantityPy));
        }

        return Py::new_reference_to(list);
    }
    catch (const InvalidIndex&) {
    }

    PyErr_SetString(PyExc_IndexError, "Invalid array index");
    return nullptr;
}

PyObject* Array3DPy::getValue(PyObject* args) const
{
    int depth;
    int row;
    int column;
    if (!PyArg_ParseTuple(args, "iii", &depth, &row, &column)) {
        return nullptr;
    }

    try {
        auto value = getArray3DPtr()->getValue(depth, row, column);
        auto quantity = new Base::Quantity(value);
        quantity->setFormat(MaterialValue::getQuantityFormat());
        return new Base::QuantityPy(quantity);
    }
    catch (const InvalidIndex&) {
    }

    PyErr_SetString(PyExc_IndexError, "Invalid array index");
    return nullptr;
}

PyObject* Array3DPy::getDepthValue(PyObject* args) const
{
    int depth;
    if (!PyArg_ParseTuple(args, "i", &depth)) {
        return nullptr;
    }

    try {
        auto value = getArray3DPtr()->getDepthValue(depth);
        auto quantity = new Base::Quantity(value);
        quantity->setFormat(MaterialValue::getQuantityFormat());
        return new Base::QuantityPy(quantity);
    }
    catch (const InvalidIndex&) {
    }

    PyErr_SetString(PyExc_IndexError, "Invalid array index");
    return nullptr;
}

PyObject* Array3DPy::setDepthValue(PyObject* args)
{
    int depth;

    PyObject* valueObj;
    if (PyArg_ParseTuple(args, "iO", &depth, &valueObj)) {
        Py::String item(valueObj);
        try {
            auto quantity = Base::Quantity::parse(item.as_string());
            quantity.setFormat(MaterialValue::getQuantityFormat());
            getArray3DPtr()->setDepthValue(depth, quantity);
<<<<<<< HEAD
=======
        }
        catch (const Base::TypeError& error) {
            PyErr_SetString(PyExc_TypeError, "Expected (integer, Quantity) arguments");
            return nullptr;
>>>>>>> f2a809c5
        }
        catch (const Base::ParserError& e) {
            PyErr_SetString(PyExc_ValueError, e.what());
            return nullptr;
        }
        catch (const InvalidIndex& e) {
            PyErr_SetString(PyExc_IndexError, e.what());
            return nullptr;
        }
        Py_Return;
    }

    PyErr_SetString(PyExc_TypeError, "Expected (integer, Quantity) arguments");
    return nullptr;
}

PyObject* Array3DPy::setValue(PyObject* args)
{
    int depth;
    int row;
    int column;
    PyObject* valueObj;
    if (PyArg_ParseTuple(args, "iiiO", &depth, &row, &column, &valueObj)) {
        Py::String item(valueObj);
        try {
            auto quantity = Base::Quantity::parse(item.as_string());
            quantity.setFormat(MaterialValue::getQuantityFormat());
            getArray3DPtr()->setValue(depth, row, column, quantity);
        }
<<<<<<< HEAD
        catch (const Base::ParserError& e) {
            PyErr_SetString(PyExc_ValueError, e.what());
=======
        catch (const Base::TypeError& error) {
            PyErr_SetString(PyExc_TypeError,
                            "Expected (integer, integer, integer, Quantity) arguments");
>>>>>>> f2a809c5
            return nullptr;
        }
        catch (const InvalidIndex& e) {
            PyErr_SetString(PyExc_IndexError, e.what());
            return nullptr;
        }
        Py_Return;
    }

    PyErr_SetString(PyExc_TypeError, "Expected (integer, integer, integer, Quantity) arguments");
    return nullptr;
}

PyObject* Array3DPy::setDepthArray(PyObject* args)
{
    int depth;
    PyObject* valueObj;
    PyObject* arrayObj;
    if (PyArg_ParseTuple(args, "iOO", &depth, &valueObj, &arrayObj)) {
        // try {
        //     auto value = MaterialValue::getQuantityValue(valueObj);
        //     getArray3DPtr()->setValue(depth, row, column, value);
        // }
        // catch (const Base::TypeError& error) {
        //     PyErr_SetString(PyExc_TypeError,
        //                    "Expected (integer, Quantity, Array2D) arguments");
        //     return nullptr;
        // }
        // catch (const InvalidIndex&) {
        //     PyErr_SetString(PyExc_IndexError, "Invalid array index");
        //     return nullptr;
        // }
        Py_Return;
    }

    PyErr_SetString(PyExc_TypeError, "Expected (integer, Quantity, Array2D) arguments");
    return nullptr;
}

PyObject* Array3DPy::setRows(PyObject* args)
{
    int depth;
    int rows;
    if (!PyArg_ParseTuple(args, "ii", &depth, &rows)) {
        return nullptr;
    }

    try {
        getArray3DPtr()->setRows(depth, rows);
    }
    catch (const InvalidIndex&) {
        PyErr_SetString(PyExc_IndexError, "Invalid array index");
        return nullptr;
    }
    Py_Return;
}

PyObject* Array3DPy::getCustomAttributes(const char* /*attr*/) const
{
    return nullptr;
}

int Array3DPy::setCustomAttributes(const char* /*attr*/, PyObject* /*obj*/)
{
    return 0;
}<|MERGE_RESOLUTION|>--- conflicted
+++ resolved
@@ -201,13 +201,10 @@
             auto quantity = Base::Quantity::parse(item.as_string());
             quantity.setFormat(MaterialValue::getQuantityFormat());
             getArray3DPtr()->setDepthValue(depth, quantity);
-<<<<<<< HEAD
-=======
         }
         catch (const Base::TypeError& error) {
             PyErr_SetString(PyExc_TypeError, "Expected (integer, Quantity) arguments");
             return nullptr;
->>>>>>> f2a809c5
         }
         catch (const Base::ParserError& e) {
             PyErr_SetString(PyExc_ValueError, e.what());
@@ -237,14 +234,13 @@
             quantity.setFormat(MaterialValue::getQuantityFormat());
             getArray3DPtr()->setValue(depth, row, column, quantity);
         }
-<<<<<<< HEAD
-        catch (const Base::ParserError& e) {
-            PyErr_SetString(PyExc_ValueError, e.what());
-=======
         catch (const Base::TypeError& error) {
             PyErr_SetString(PyExc_TypeError,
                             "Expected (integer, integer, integer, Quantity) arguments");
->>>>>>> f2a809c5
+            return nullptr;
+        }
+        catch (const Base::ParserError& e) {
+            PyErr_SetString(PyExc_ValueError, e.what());
             return nullptr;
         }
         catch (const InvalidIndex& e) {
