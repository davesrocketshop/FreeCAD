--- conflicted
+++ resolved
@@ -106,11 +106,7 @@
         pass
 
     @abstractmethod
-<<<<<<< HEAD
-    def createLibrary(self, libraryName: str, icon: bytes, iconPath: str, readOnly: bool) -> None:
-=======
-    def createLibrary(self, name: str, icon: bytes, readOnly: bool) -> None:
->>>>>>> 5cb72047
+    def createLibrary(self, libraryName: str, icon: bytes, readOnly: bool) -> None:
         """Create a new library
 
         Create a new library with the given name. If the icon is empty, the module will attempt to
