--- conflicted
+++ resolved
@@ -73,10 +73,6 @@
         The list contains a series of tuples describing all libraries managed by
         this module. Each tuple contains the library name, icon, a boolean to indicate
         if it is a read only library."""
-<<<<<<< HEAD
-=======
-        pass
->>>>>>> d1b29b6a
 
     @abstractmethod
     def modelLibraries(self) -> list[MaterialLibraryType]:
@@ -110,13 +106,7 @@
     def createLibrary(self, libraryName: str, icon: bytes, readOnly: bool) -> None:
         """Create a new library
 
-<<<<<<< HEAD
         Create a new library with the given name."""
-=======
-        Create a new library with the given name. If the icon is empty, the module will attempt to
-        get the icon by loading the image at iconPath"""
-        pass
->>>>>>> d1b29b6a
 
     @abstractmethod
     def renameLibrary(self, oldName: str, newName: str) -> None:
@@ -144,14 +134,9 @@
 
     @abstractmethod
     def libraryMaterials(self, libraryName: str,
-<<<<<<< HEAD
                          materialFilter: Materials.MaterialFilter = None,
                          options: Materials.MaterialFilterOptions = None) -> \
                                 list[MaterialLibraryObjectType]:
-=======
-                         filter: Materials.MaterialFilter = None,
-                         options: Materials.MaterialFilterOptions = None) -> list[MaterialLibraryObjectType]:
->>>>>>> d1b29b6a
         """Returns a list of materials managed by this library
 
         Each list entry is a tuple containing the UUID, path, and name of the material"""
@@ -293,9 +278,4 @@
 
     @abstractmethod
     def removeMaterial(self, uuid: str) -> None:
-<<<<<<< HEAD
-        """Remove the material from the library"""
-=======
-        """Remove the material from the library"""
-        pass
->>>>>>> d1b29b6a
+        """Remove the material from the library"""