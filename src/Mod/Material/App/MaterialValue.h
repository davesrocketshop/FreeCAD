/***************************************************************************
 *   Copyright (c) 2023 David Carter <dcarter@david.carter.ca>             *
 *                                                                         *
 *   This file is part of FreeCAD.                                         *
 *                                                                         *
 *   FreeCAD is free software: you can redistribute it and/or modify it    *
 *   under the terms of the GNU Lesser General Public License as           *
 *   published by the Free Software Foundation, either version 2.1 of the  *
 *   License, or (at your option) any later version.                       *
 *                                                                         *
 *   FreeCAD is distributed in the hope that it will be useful, but        *
 *   WITHOUT ANY WARRANTY; without even the implied warranty of            *
 *   MERCHANTABILITY or FITNESS FOR A PARTICULAR PURPOSE. See the GNU      *
 *   Lesser General Public License for more details.                       *
 *                                                                         *
 *   You should have received a copy of the GNU Lesser General Public      *
 *   License along with FreeCAD. If not, see                               *
 *   <https://www.gnu.org/licenses/>.                                      *
 *                                                                         *
 **************************************************************************/

#ifndef MATERIAL_MATERIALVALUE_H
#define MATERIAL_MATERIALVALUE_H

#include <memory>

#include <QList>
#include <QMetaType>
#include <QVariant>

#include <Gui/MetaTypes.h>

#include <Mod/Material/MaterialGlobal.h>

namespace Materials
{

class Interpolator;

class MaterialsExport MaterialValue: public Base::BaseClass
{
    TYPESYSTEM_HEADER();

public:
    enum ValueType
    {
        None = 0,
        String = 1,
        Boolean = 2,
        Integer = 3,
        Float = 4,
        Quantity = 5,
        Distribution = 6,
        List = 7,
        Array2D = 8,
        Array3D = 9,
        Color = 10,
        Image = 11,
        File = 12,
        URL = 13,
        MultiLineString = 14,
        FileList = 15,
        ImageList = 16,
        SVG
    };
    MaterialValue();
    explicit MaterialValue(const MaterialValue& other);
    explicit MaterialValue(ValueType type);
    virtual ~MaterialValue() = default;

    MaterialValue& operator=(const MaterialValue& other);
    virtual bool operator==(const MaterialValue& other) const;
    bool operator!=(const MaterialValue& other) const
    {
        return !operator==(other);
    }

    ValueType getType() const
    {
        return _valueType;
    }

    QVariant getValue() const
    {
        return _value;
    }
    QList<QVariant> getList()
    {
        return _value.value<QList<QVariant>>();
    }
    const QList<QVariant> getList() const
    {
        return _value.value<QList<QVariant>>();
    }
    virtual bool isNull() const;
    virtual bool isEmpty() const;

    virtual const QVariant getValueAt(const QVariant& value) const
    {
        Q_UNUSED(value);
        return _value;
    }
    void setValue(const QVariant& value)
    {
        _value = value;
    }
    void setList(const QList<QVariant>& value);

    virtual QString getYAMLString() const;
    static QString escapeString(const QString& source);
    static ValueType mapType(const QString& stringType);

    static const Base::QuantityFormat getQuantityFormat();

    // The precision is based on the value from the original materials editor
    static const int PRECISION = 6;
<<<<<<< HEAD
=======
    
    static QVariant getValue(PyObject* valueObject);
    static Base::Quantity getQuantityValue(PyObject* valueObject);
>>>>>>> a565952c

    void validate(const MaterialValue& other) const;

protected:
    MaterialValue(ValueType type, ValueType inherited);

    void setType(ValueType type)
    {
        _valueType = type;
    }
    void setInitialValue(ValueType inherited);

    QString getYAMLStringImage() const;
    QString getYAMLStringList() const;
    QString getYAMLStringImageList() const;
    QString getYAMLStringMultiLine() const;

    ValueType _valueType;
    QVariant _value;

private:
    static QMap<QString, ValueType> _typeMap;
};

class MaterialsExport Array2D: public MaterialValue
{
    TYPESYSTEM_HEADER_WITH_OVERRIDE();

public:
    Array2D();
    Array2D(const Array2D& other);
    ~Array2D() override = default;

    Array2D& operator=(const Array2D& other);

    bool isNull() const override;
    bool isEmpty() const override;

    const QList<std::shared_ptr<QList<QVariant>>>& getArray() const
    {
        return _rows;
    }
    QList<QVariant> interpolate(const QVariant& samplePoint, bool extrapolate);

    void validateRow(int row) const;
    void validateColumn(int column) const;
    void validate(const Array2D& other) const;

    std::shared_ptr<QList<QVariant>> getRow(int row) const;
    std::shared_ptr<QList<QVariant>> getRow(int row);
    int rows() const
    {
        return _rows.size();
    }
    int columns() const
    {
        return _columns;
    }
    void setColumns(int size)
    {
        _columns = size;
    }
    void addRow(const std::shared_ptr<QList<QVariant>>& row);
    void insertRow(int index, const std::shared_ptr<QList<QVariant>>& row);
    void deleteRow(int row);
    void setRows(int rowCount);

    void setValue(int row, int column, const QVariant& value);
    QVariant getValue(int row, int column) const;

    QString getYAMLString() const override;

protected:
    void deepCopy(const Array2D& other);

    QList<std::shared_ptr<QList<QVariant>>> _rows;
    int _columns;

private:
    static void dumpRow(const std::shared_ptr<QList<QVariant>>& row);
    void dump() const;

    std::shared_ptr<Interpolator> _interpolator;
};

class MaterialsExport Array3D: public MaterialValue
{
    TYPESYSTEM_HEADER_WITH_OVERRIDE();

public:
    Array3D();
    Array3D(const Array3D& other);
    ~Array3D() override = default;

    Array3D& operator=(const Array3D& other);

    bool isNull() const override;
    bool isEmpty() const override;

    const QList<
        std::pair<Base::Quantity, std::shared_ptr<QList<std::shared_ptr<QList<Base::Quantity>>>>>>&
    getArray() const
    {
        return _rowMap;
    }
    QList<QVariant>
    interpolate(const QVariant& samplePoint1, const QVariant& samplePoint2, bool extrapolate = false);

    void validateDepth(int level) const;
    void validateColumn(int column) const;
    void validateRow(int level, int row) const;
    void validate(const Array3D& other) const;

    const std::shared_ptr<QList<std::shared_ptr<QList<Base::Quantity>>>>&
    getTable(const Base::Quantity& depth) const;
    const std::shared_ptr<QList<std::shared_ptr<QList<Base::Quantity>>>>&
    getTable(int depthIndex) const;
    std::shared_ptr<QList<Base::Quantity>> getRow(int depth, int row) const;
    std::shared_ptr<QList<Base::Quantity>> getRow(int row) const;
    std::shared_ptr<QList<Base::Quantity>> getRow(int depth, int row);
    std::shared_ptr<QList<Base::Quantity>> getRow(int row);
    void addRow(int depth, const std::shared_ptr<QList<Base::Quantity>>& row);
    void addRow(const std::shared_ptr<QList<Base::Quantity>>& row);
    int addDepth(int depth, const Base::Quantity& value);
    int addDepth(const Base::Quantity& value);
    void deleteDepth(int depth);
    void insertRow(int depth, int row, const std::shared_ptr<QList<Base::Quantity>>& rowData);
    void insertRow(int row, const std::shared_ptr<QList<Base::Quantity>>& rowData);
    void deleteRow(int depth, int row);
    void deleteRow(int row);
    void deleteRows(int depth);
    void deleteRows();
    int depth() const
    {
        return _rowMap.size();
    }
    int rows(int depth) const;
    int rows() const
    {
        return rows(_currentDepth);
    }
    int columns() const
    {
        return _columns;
    }
    void setColumns(int size)
    {
        _columns = size;
    }
    void setDepth(int depthCount);
    void setRows(int depth, int rowCount);

    void setValue(int depth, int row, int column, const Base::Quantity& value);
    void setValue(int row, int column, const Base::Quantity& value);
    void setDepthValue(int depth, const Base::Quantity& value);
    void setDepthValue(const Base::Quantity& value);
    Base::Quantity getValue(int depth, int row, int column) const;
    Base::Quantity getValue(int row, int column) const;
    Base::Quantity getDepthValue(int depth) const;

    int currentDepth() const;
    void setCurrentDepth(int depth);

    QString getYAMLString() const override;

protected:
    void deepCopy(const Array3D& other);

    QList<std::pair<Base::Quantity, std::shared_ptr<QList<std::shared_ptr<QList<Base::Quantity>>>>>>
        _rowMap;
    int _currentDepth;
    int _columns;

    std::shared_ptr<Interpolator> _interpolator;
    QVariant _interpolationPoint;
};

}  // namespace Materials

Q_DECLARE_METATYPE(Materials::MaterialValue)
Q_DECLARE_METATYPE(std::shared_ptr<Materials::Array2D>)
Q_DECLARE_METATYPE(std::shared_ptr<Materials::Array3D>)

#endif  // MATERIAL_MATERIALVALUE_H<|MERGE_RESOLUTION|>--- conflicted
+++ resolved
@@ -114,12 +114,9 @@
 
     // The precision is based on the value from the original materials editor
     static const int PRECISION = 6;
-<<<<<<< HEAD
-=======
     
     static QVariant getValue(PyObject* valueObject);
     static Base::Quantity getQuantityValue(PyObject* valueObject);
->>>>>>> a565952c
 
     void validate(const MaterialValue& other) const;
 
