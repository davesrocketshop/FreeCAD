--- conflicted
+++ resolved
@@ -17,11 +17,8 @@
 include_directories(
     SYSTEM
     ${Boost_INCLUDE_DIRS}
-<<<<<<< HEAD
     ${PYCXX_INCLUDE_DIR}
-=======
     ${EIGEN3_INCLUDE_DIR}
->>>>>>> 4f2fe290
     ${Python3_INCLUDE_DIRS}
     ${XercesC_INCLUDE_DIRS}
     ${ZIPIOS_INCLUDES}
