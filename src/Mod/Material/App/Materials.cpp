--- conflicted
+++ resolved
@@ -1783,11 +1783,6 @@
 
 void Material::validate(Material& other) const
 {
-    if (!other) {
-        // nullptr
-        throw InvalidMaterial("Empty material");
-    }
-
     try {
         _library->validate(*other._library);
     }
@@ -1795,18 +1790,12 @@
         throw InvalidMaterial(e.what());
     }
 
-<<<<<<< HEAD
     if (_directory != other._directory) {
         throw InvalidMaterial("Model directories don't match");
-=======
-    if (_directory != other->_directory) {
-        throw InvalidMaterial("Material directories don't match");
->>>>>>> f7240297
     }
     if (!other._filename.isEmpty()) {
         throw InvalidMaterial("Remote filename is not empty");
     }
-<<<<<<< HEAD
     if (_uuid != other._uuid) {
         throw InvalidMaterial("Model UUIDs don't match");
     }
@@ -1830,31 +1819,6 @@
     }
     if (_reference != other._reference) {
         throw InvalidMaterial("Model references don't match");
-=======
-    if (_uuid != other->_uuid) {
-        throw InvalidMaterial("Material UUIDs don't match");
-    }
-    if (_name != other->_name) {
-        throw InvalidMaterial("Material names don't match");
-    }
-    if (_author != other->_author) {
-        throw InvalidMaterial("Material authors don't match");
-    }
-    if (_license != other->_license) {
-        throw InvalidMaterial("Material licenses don't match");
-    }
-    if (_parentUuid != other->_parentUuid) {
-        throw InvalidMaterial("Material parents don't match");
-    }
-    if (_description != other->_description) {
-        throw InvalidMaterial("Material descriptions don't match");
-    }
-    if (_url != other->_url) {
-        throw InvalidMaterial("Material URLs don't match");
-    }
-    if (_reference != other->_reference) {
-        throw InvalidMaterial("Material references don't match");
->>>>>>> f7240297
     }
 
     if (_tags.size() != other._tags.size()) {
