--- conflicted
+++ resolved
@@ -132,12 +132,8 @@
         if (value.isNull()) {
             return {};
         }
-<<<<<<< HEAD
-        return QString(QStringLiteral("%L1")).arg(value.toFloat(), 0, 'g', MaterialValue::PRECISION);
-=======
-        return QString(QStringLiteral("%L1"))
+        return QStringLiteral("%L1")
             .arg(value.toFloat(), 0, 'g', MaterialValue::PRECISION);
->>>>>>> 64bc1aed
     }
     return getValue().toString();
 }
@@ -192,11 +188,7 @@
         if (value.isNull()) {
             return {};
         }
-<<<<<<< HEAD
-        return QString(QStringLiteral("%1")).arg(value.toFloat(), 0, 'g', MaterialValue::PRECISION);
-=======
         return QStringLiteral("%1").arg(value.toFloat(), 0, 'g', MaterialValue::PRECISION);
->>>>>>> 64bc1aed
     }
     return getValue().toString();
 }
@@ -207,7 +199,7 @@
 QVariant MaterialProperty::interpolate2D(const QVariant& samplePoint, bool extrapolate)
 {
     if (getType() == MaterialValue::Array2D) {
-        auto value = std::static_pointer_cast<Materials::Material2DArray>(getMaterialValue());
+        auto value = std::static_pointer_cast<Materials::Array2D>(getMaterialValue());
         auto list = value->interpolate(samplePoint, extrapolate);
         if (list.size() > 0) {
             return list[0];
@@ -220,7 +212,7 @@
 QList<QVariant> MaterialProperty::interpolate2DMulti(const QVariant& samplePoint, bool extrapolate)
 {
     if (getType() == MaterialValue::Array2D) {
-        auto value = std::static_pointer_cast<Materials::Material2DArray>(getMaterialValue());
+        auto value = std::static_pointer_cast<Materials::Array2D>(getMaterialValue());
         return value->interpolate(samplePoint, extrapolate);
     }
 
@@ -232,7 +224,7 @@
                                          bool extrapolate)
 {
     if (getType() == MaterialValue::Array3D) {
-        auto value = std::static_pointer_cast<Materials::Material3DArray>(getMaterialValue());
+        auto value = std::static_pointer_cast<Materials::Array3D>(getMaterialValue());
         auto list = value->interpolate(samplePoint1, samplePoint2, extrapolate);
         if (list.size() > 0) {
             return list[0];
@@ -247,7 +239,7 @@
                                                      bool extrapolate)
 {
     if (getType() == MaterialValue::Array3D) {
-        auto value = std::static_pointer_cast<Materials::Material3DArray>(getMaterialValue());
+        auto value = std::static_pointer_cast<Materials::Array3D>(getMaterialValue());
         return value->interpolate(samplePoint1, samplePoint2, extrapolate);
     }
 
@@ -1210,12 +1202,7 @@
             if (value.isNull()) {
                 return {};
             }
-<<<<<<< HEAD
-            return QString(QStringLiteral("%L1"))
-                .arg(value.toFloat(), 0, 'g', MaterialValue::PRECISION);
-=======
             return QStringLiteral("%L1").arg(value.toFloat(), 0, 'g', MaterialValue::PRECISION);
->>>>>>> 64bc1aed
         }
         return property->getValue().toString();
     }
