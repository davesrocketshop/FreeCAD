--- conflicted
+++ resolved
@@ -1,481 +1,439 @@
-/***************************************************************************
- *   Copyright (c) 2002 Jürgen Riegel <juergen.riegel@web.de>              *
- *                                                                         *
- *   This file is part of the FreeCAD CAx development system.              *
- *                                                                         *
- *   This program is free software; you can redistribute it and/or modify  *
- *   it under the terms of the GNU Library General Public License (LGPL)   *
- *   as published by the Free Software Foundation; either version 2 of     *
- *   the License, or (at your option) any later version.                   *
- *   for detail see the LICENCE text file.                                 *
- *                                                                         *
- *   FreeCAD is distributed in the hope that it will be useful,            *
- *   but WITHOUT ANY WARRANTY; without even the implied warranty of        *
- *   MERCHANTABILITY or FITNESS FOR A PARTICULAR PURPOSE.  See the         *
- *   GNU Library General Public License for more details.                  *
- *                                                                         *
- *   You should have received a copy of the GNU Library General Public     *
- *   License along with FreeCAD; if not, write to the Free Software        *
- *   Foundation, Inc., 59 Temple Place, Suite 330, Boston, MA  02111-1307  *
- *   USA                                                                   *
- *                                                                         *
- ***************************************************************************/
-
- /**
- * \file Parameter.h
- * \brief The classes defined here are used to interface with the XML-based
- * FreeCAD config files: user.cfg and system.cfg files. It can parse, get,
- * and store the parameters/configurations for the user's preferences.
- * 3rd party Xerces-C++ XML parser is used to parse and write the XML.
- */
-
-#ifndef BASE__PARAMETER_H
-#define BASE__PARAMETER_H
-
- // Python stuff
-using PyObject = struct _object;
-
-#ifdef FC_OS_MACOSX
-#undef toupper
-#undef tolower
-#undef isupper
-#undef islower
-#undef isspace
-#undef isalpha
-#undef isalnum
-#endif
-
-#ifdef FC_OS_LINUX
-#include <sstream>
-#endif
-
-#include <map>
-#include <vector>
-#include <boost_signals2.hpp>
-#include <xercesc/util/XercesDefs.hpp>
-
-#include "Handle.h"
-#include "Observer.h"
-
-#ifdef _MSC_VER
-#	pragma warning( disable : 4251 )
-#	pragma warning( disable : 4503 )
-#	pragma warning( disable : 4786 )  // specifier longer then 255 chars
-#	pragma warning( disable : 4290 )  // not implemented throw specification
-#	pragma warning( disable : 4275 )
-#endif
-
-#ifndef _PreComp_
-#   include <xercesc/sax/ErrorHandler.hpp>
-#endif
-
-
-XERCES_CPP_NAMESPACE_BEGIN
-class DOMNode;
-class DOMElement;
-class DOMDocument;
-class XMLFormatTarget;
-class InputSource;
-XERCES_CPP_NAMESPACE_END
-
-class ParameterManager;
-
-
-/** The parameter container class
- *  This is the base class of all classes handle parameter.
- *  The class contains a map of key-value pairs in a grouping
- *  structure, not unlike the windows registry.
- *  It allows the user to set and retrieve values of the
- *  type float, long and string. Also it handles importing
- *  and exporting groups of parameters and enables streaming
- *  to a persistent medium via XML.
- *  \par
- *  Its main task is making user parameter persistent, saving
- *  last used values in dialog boxes, setting and retrieving all
- *  kind of preferences and so on.
- *  @see ParameterManager
- */
-class  BaseExport ParameterGrp : public Base::Handled,public Base::Subject <const char*>
-{
-public:
-    /** @name copy and insertation */
-    //@{
-    /// make a deep copy to the other group
-    void copyTo(Base::Reference<ParameterGrp>);
-    /// overwrite everything similar, leave the others alone
-    void insertTo(Base::Reference<ParameterGrp>);
-    /// export this group to a file
-    void exportTo(const char* FileName);
-    /// import from a file to this group
-    void importFrom(const char* FileName);
-    /// insert from a file to this group, overwrite only the similar
-    void insert(const char* FileName);
-    /// revert to default value by deleting any parameter that has the same value in the given file
-    void revert(const char* FileName);
-    /// revert to default value by deleting any parameter that has the same value in the given group
-    void revert(Base::Reference<ParameterGrp>);
-    //@}
-
-    /** @name methods for group handling */
-    //@{
-    /// get a handle to a sub group or create one
-    Base::Reference<ParameterGrp> GetGroup(const char* Name);
-    /// get a vector of all sub groups in this group
-    std::vector<Base::Reference<ParameterGrp> > GetGroups();
-    /// test if this group is empty
-    bool IsEmpty() const;
-    /// test if a special sub group is in this group
-    bool HasGroup(const char* Name) const;
-    /// type of the handle
-    using handle = Base::Reference<ParameterGrp>;
-    /// remove a sub group from this group
-    void RemoveGrp(const char* Name);
-    /// rename a sub group from this group
-    bool RenameGrp(const char* OldName, const char* NewName);
-    /// clears everything in this group (all types)
-    /// @param notify: whether to notify on deleted parameters using the Observer interface.
-    void Clear(bool notify = false);
-    //@}
-
-    /** @name methods for generic attribute handling */
-    //@{
-    enum class ParamType {
-        FCInvalid = 0,
-        FCText = 1,
-        FCBool = 2,
-        FCInt = 3,
-        FCUInt = 4,
-        FCFloat = 5,
-        FCGroup = 6,
-    };
-    static const char *TypeName(ParamType type);
-    static ParamType TypeValue(const char *);
-    void SetAttribute(ParamType Type, const char *Name, const char *Value);
-    void RemoveAttribute(ParamType Type, const char *Name);
-    const char *GetAttribute(ParamType Type,
-                             const char *Name,
-                             std::string &Value,
-                             const char *Default) const;
-    std::vector<std::pair<std::string, std::string>>
-        GetAttributeMap(ParamType Type, const char * sFilter = nullptr) const;
-    /** Return the type and name of all parameters with optional filter
-     *  @param sFilter only strings which name includes sFilter are put in the vector
-     *  @return std::vector of pair(type, name)
-     */
-    std::vector<std::pair<ParamType,std::string>>
-        GetParameterNames(const char * sFilter = nullptr) const;
-    //@}
-
-    /** @name methods for bool handling */
-    //@{
-    /// read bool values or give default
-    bool GetBool(const char* Name, bool bPreset=false) const;
-    /// set a bool value
-    void SetBool(const char* Name, bool bValue);
-    /// get a vector of all bool values in this group
-    std::vector<bool> GetBools(const char * sFilter = nullptr) const;
-    /// get a map with all bool values and the keys of this group
-    std::vector<std::pair<std::string,bool> > GetBoolMap(const char * sFilter = nullptr) const;
-    /// remove a bool value from this group
-    void RemoveBool(const char* Name);
-    //@}
-
-    /** @name methods for Int handling */
-    //@{
-    /// read bool values or give default
-    long GetInt(const char* Name, long lPreset=0) const;
-    /// set a int value
-    void SetInt(const char* Name, long lValue);
-    /// get a vector of all int values in this group
-    std::vector<long> GetInts(const char * sFilter = nullptr) const;
-    /// get a map with all int values and the keys of this group
-    std::vector<std::pair<std::string,long> > GetIntMap(const char * sFilter = nullptr) const;
-    /// remove a int value from this group
-    void RemoveInt(const char* Name);
-    //@}
-
-    /** @name methods for Unsigned Int handling */
-    //@{
-    /// read uint values or give default
-    unsigned long GetUnsigned(const char* Name, unsigned long lPreset=0) const;
-    /// set a uint value
-    void SetUnsigned(const char* Name, unsigned long lValue);
-    /// get a vector of all uint values in this group
-    std::vector<unsigned long> GetUnsigneds(const char * sFilter = nullptr) const;
-    /// get a map with all uint values and the keys of this group
-    std::vector<std::pair<std::string,unsigned long> > GetUnsignedMap(const char * sFilter = nullptr) const;
-    /// remove a uint value from this group
-    void RemoveUnsigned(const char* Name);
-    //@}
-
-
-    /** @name methods for Float handling */
-    //@{
-    /// set a float value
-    double GetFloat(const char* Name, double dPreset=0.0) const;
-    /// read float values or give default
-    void SetFloat(const char* Name, double dValue);
-    /// get a vector of all float values in this group
-    std::vector<double> GetFloats(const char * sFilter = nullptr) const;
-    /// get a map with all float values and the keys of this group
-    std::vector<std::pair<std::string,double> > GetFloatMap(const char * sFilter = nullptr) const;
-    /// remove a float value from this group
-    void RemoveFloat(const char* Name);
-    //@}
-
-
-
-
-    /** @name methods for String handling */
-    //@{
-    /// set a string value
-    void  SetASCII(const char* Name, const char *sValue);
-    /// set a string value
-    void  SetASCII(const char* Name, const std::string &sValue) { SetASCII(Name, sValue.c_str()); }
-    /// read a string values
-    std::string GetASCII(const char* Name, const char * pPreset=nullptr) const;
-    /// remove a string value from this group
-    void RemoveASCII(const char* Name);
-    /** Return all string elements in this group as a vector of strings
-     *  Its also possible to set a filter criteria.
-     *  @param sFilter only strings which name includes sFilter are put in the vector
-     *  @return std::vector of std::strings
-     */
-    std::vector<std::string> GetASCIIs(const char * sFilter = nullptr) const;
-    /// Same as GetASCIIs() but with key,value map
-    std::vector<std::pair<std::string,std::string> > GetASCIIMap(const char * sFilter = nullptr) const;
-    //@}
-
-    friend class ParameterManager;
-
-    /// returns the name
-    const char* GetGroupName() const {
-        return _cName.c_str();
-    }
-
-    /// return the full path of this group
-    std::string GetPath() const;
-    void GetPath(std::string &) const;
-
-    /** Notifies all observers for all entries except of sub-groups.
-     */
-    void NotifyAll();
-
-    ParameterGrp *Parent() const {return _Parent;}
-    ParameterManager *Manager() const {return _Manager;}
-
-protected:
-    /// constructor is protected (handle concept)
-    ParameterGrp(XERCES_CPP_NAMESPACE_QUALIFIER DOMElement *GroupNode=nullptr,
-                 const char* sName=nullptr,
-                 ParameterGrp *Parent=nullptr);
-    /// destructor is protected (handle concept)
-    ~ParameterGrp() override;
-    /// helper function for GetGroup
-    Base::Reference<ParameterGrp> _GetGroup(const char* Name);
-
-    bool ShouldRemove() const;
-
-    void _Reset();
-
-    void _SetAttribute(ParamType Type, const char *Name, const char *Value);
-    void _Notify(ParamType Type, const char *Name, const char *Value);
-
-    XERCES_CPP_NAMESPACE_QUALIFIER DOMElement *FindNextElement(XERCES_CPP_NAMESPACE_QUALIFIER DOMNode *Prev, const char* Type) const;
-
-    /** Find an element specified by Type and Name
-     *  Search in the parent element Start for the first occurrence of an
-     *  element of Type and with the attribute Name=Name. On success it returns
-     *  the pointer to that element, otherwise NULL
-     *  If the names not given it returns the first occurrence of Type.
-     */
-    XERCES_CPP_NAMESPACE_QUALIFIER DOMElement *FindElement(XERCES_CPP_NAMESPACE_QUALIFIER DOMElement *Start, const char* Type, const char* Name=nullptr) const;
-
-    /** Find an element specified by Type and Name or create it if not found
-     *  Search in the parent element Start for the first occurrence of an
-     *  element of Type and with the attribute Name=Name. On success it returns
-     *  the pointer to that element, otherwise it creates the element and returns the pointer.
-     */
-    XERCES_CPP_NAMESPACE_QUALIFIER DOMElement *FindOrCreateElement(XERCES_CPP_NAMESPACE_QUALIFIER DOMElement *Start, const char* Type, const char* Name);
-
-    XERCES_CPP_NAMESPACE_QUALIFIER DOMElement *CreateElement(XERCES_CPP_NAMESPACE_QUALIFIER DOMElement *Start, const char* Type, const char* Name);
-
-    /** Find an attribute specified by Name
-     */
-    XERCES_CPP_NAMESPACE_QUALIFIER DOMNode *FindAttribute(XERCES_CPP_NAMESPACE_QUALIFIER DOMNode *Node, const char* Name) const;
-
-    /// DOM Node of the Base node of this group
-    XERCES_CPP_NAMESPACE_QUALIFIER DOMElement *_pGroupNode;
-    /// the own name
-    std::string _cName;
-    /// map of already exported groups
-    std::map <std::string ,Base::Reference<ParameterGrp> > _GroupMap;
-    ParameterGrp * _Parent = nullptr;
-    ParameterManager *_Manager = nullptr;
-    /// Means this group xml element has not been added to its parent yet.
-    bool _Detached = false;
-    /** Indicate this group is currently being cleared
-     *
-     * This is used to prevent anynew value/sub-group to be added in observer
-     */
-    bool _Clearing = false;
-};
-
-/** The parameter serializer class
- *  This is a helper class to serialize a parameter XML document.
- *  Does loading and saving the DOM document from and to files.
- *  In sub-classes the load and saving of XML documents can be
- *  customized.
- *  @see ParameterManager
- */
-class BaseExport ParameterSerializer
-{
-public:
-    ParameterSerializer(const std::string& fn);
-    virtual ~ParameterSerializer();
-
-    virtual void SaveDocument(const ParameterManager&);
-    virtual int LoadDocument(ParameterManager&);
-    virtual bool LoadOrCreateDocument(ParameterManager&);
-    const std::string &GetFileName() const {return filename;}
-
-protected:
-    std::string filename;
-};
-
-/** The parameter manager class
- *  This class manages a parameter XML document.
- *  Does loading, saving and handling the DOM document.
- *  @see ParameterGrp
- */
-class BaseExport ParameterManager : public ParameterGrp
-{
-public:
-    /// Create a reference counted ParameterManager
-    static Base::Reference<ParameterManager> Create();
-    static void Init();
-    static void Terminate();
-
-    /** Signal on parameter changes
-     *
-     * The signal is triggered on adding, removing, renaming or modifying on
-     * all individual parameters and group. The signature of the signal is 
-     * \code
-     *      void (ParameterGrp *param, ParamType type, const char *name, const char *value)
-     * \endcode
-     * where 'param' is the parameter group causing the change, 'type' is the
-     * type of the parameter, 'name' is the name of the parameter, and 'value'
-     * is the current value.
-     *
-     * The possible values of 'type' are, 'FCBool', 'FCInt', 'FCUint',
-     * 'FCFloat', 'FCText', and 'FCParamGroup'. The notification is triggered
-     * when value is changed, in which case 'value' contains the new value in
-     * text form, or, when the parameter is removed, in which case 'value' is
-     * empty.
-     *
-     * For 'FCParamGroup' type, the observer will be notified in the following events.
-     *  - Group creation: both 'name' and 'value' contain the name of the new group
-     *  - Group removal: both 'name' and 'value' are empty
-     *  - Group rename: 'name' is the new name, and 'value' is the old name
-     */
-    boost::signals2::signal<void (ParameterGrp* /*param*/,
-                                  ParamType     /*type*/,
-                                  const char *  /*name*/,
-                                  const char *  /*value*/)> signalParamChanged;
-
-    int   LoadDocument(const char* sFileName);
-    int   LoadDocument(const XERCES_CPP_NAMESPACE_QUALIFIER InputSource&);
-    bool  LoadOrCreateDocument(const char* sFileName);
-    void  SaveDocument(const char* sFileName) const;
-    void  SaveDocument(XERCES_CPP_NAMESPACE_QUALIFIER XMLFormatTarget* pFormatTarget) const;
-    void  CreateDocument();
-    void  CheckDocument() const;
-
-    /** @name Parameter serialization */
-    //@{
-    /// Sets a serializer. The ParameterManager takes ownership of the serializer.
-    void  SetSerializer(ParameterSerializer*);
-    /// Returns true if a serializer is set, otherwise false is returned.
-    bool  HasSerializer() const;
-    /// Returns the filename of the serialize.
-    const std::string & GetSerializeFileName() const;
-    /// Loads an XML document by calling the serializer's load method.
-    int   LoadDocument();
-    /// Loads or creates an XML document by calling the serializer's load method.
-    bool  LoadOrCreateDocument();
-    /// Saves an XML document by calling the serializer's save method.
-    void  SaveDocument() const;
-    //@}
-<<<<<<< HEAD
-    
-protected:
-	bool          gDoNamespaces         ;
-=======
-
-private:
-
-    XERCES_CPP_NAMESPACE_QUALIFIER DOMDocument   *_pDocument{nullptr};
-    ParameterSerializer * paramSerializer{nullptr};
-
-    bool          gDoNamespaces         ;
->>>>>>> a2735416
-    bool          gDoSchema             ;
-    bool          gSchemaFullChecking   ;
-    bool          gDoCreate             ;
-    XERCES_CPP_NAMESPACE_QUALIFIER DOMDocument   *_pDocument;
-private:
-	ParameterManager();
-    ~ParameterManager() override;
-    ParameterSerializer * paramSerializer;
-
-
-    const XMLCh*  gOutputEncoding       ;
-    const XMLCh*  gMyEOLSequence        ;
-
-    bool          gSplitCdataSections   ;
-    bool          gDiscardDefaultContent;
-    bool          gUseFilter            ;
-    bool          gFormatPrettyPrint    ;
-
-};
-
-XERCES_CPP_NAMESPACE_USE
-
-class DOMTreeErrorReporter : public ErrorHandler
-{
-public:
-    // -----------------------------------------------------------------------
-    //  Constructors and Destructor
-    // -----------------------------------------------------------------------
-	DOMTreeErrorReporter();
-    ~DOMTreeErrorReporter() override = default;
-    // -----------------------------------------------------------------------
-    //  Implementation of the error handler interface
-    // -----------------------------------------------------------------------
-    void warning(const SAXParseException& toCatch) override;
-    void error(const SAXParseException& toCatch) override;
-    void fatalError(const SAXParseException& toCatch) override;
-    void resetErrors() override;
-    // -----------------------------------------------------------------------
-    //  Getter methods
-    // -----------------------------------------------------------------------
-    bool getSawErrors() const;
-private:
-	// -----------------------------------------------------------------------
-    //  Private data members
-    //
-    //  fSawErrors
-    //      This is set if we get any errors, and is queryable via a getter
-    //      method. Its used by the main code to suppress output if there are
-    //      errors.
-    // -----------------------------------------------------------------------
-	bool fSawErrors;
-};
-
-
-/** python wrapper function
-*/
-BaseExport PyObject* GetPyObject( const Base::Reference<ParameterGrp> &hcParamGrp);
-
-
-#endif // BASE__PARAMETER_H
+/***************************************************************************
+ *   Copyright (c) 2002 Jürgen Riegel <juergen.riegel@web.de>              *
+ *                                                                         *
+ *   This file is part of the FreeCAD CAx development system.              *
+ *                                                                         *
+ *   This program is free software; you can redistribute it and/or modify  *
+ *   it under the terms of the GNU Library General Public License (LGPL)   *
+ *   as published by the Free Software Foundation; either version 2 of     *
+ *   the License, or (at your option) any later version.                   *
+ *   for detail see the LICENCE text file.                                 *
+ *                                                                         *
+ *   FreeCAD is distributed in the hope that it will be useful,            *
+ *   but WITHOUT ANY WARRANTY; without even the implied warranty of        *
+ *   MERCHANTABILITY or FITNESS FOR A PARTICULAR PURPOSE.  See the         *
+ *   GNU Library General Public License for more details.                  *
+ *                                                                         *
+ *   You should have received a copy of the GNU Library General Public     *
+ *   License along with FreeCAD; if not, write to the Free Software        *
+ *   Foundation, Inc., 59 Temple Place, Suite 330, Boston, MA  02111-1307  *
+ *   USA                                                                   *
+ *                                                                         *
+ ***************************************************************************/
+
+ /**
+ * \file Parameter.h
+ * \brief The classes defined here are used to interface with the XML-based
+ * FreeCAD config files: user.cfg and system.cfg files. It can parse, get,
+ * and store the parameters/configurations for the user's preferences.
+ * 3rd party Xerces-C++ XML parser is used to parse and write the XML.
+ */
+
+#ifndef BASE__PARAMETER_H
+#define BASE__PARAMETER_H
+
+ // Python stuff
+using PyObject = struct _object;
+
+#ifdef FC_OS_MACOSX
+#undef toupper
+#undef tolower
+#undef isupper
+#undef islower
+#undef isspace
+#undef isalpha
+#undef isalnum
+#endif
+
+#ifdef FC_OS_LINUX
+#include <sstream>
+#endif
+
+#include <map>
+#include <vector>
+#include <boost_signals2.hpp>
+#include <xercesc/util/XercesDefs.hpp>
+
+#include "Handle.h"
+#include "Observer.h"
+
+#ifdef _MSC_VER
+#	pragma warning( disable : 4251 )
+#	pragma warning( disable : 4503 )
+#	pragma warning( disable : 4786 )  // specifier longer then 255 chars
+#	pragma warning( disable : 4290 )  // not implemented throw specification
+#	pragma warning( disable : 4275 )
+#endif
+
+#ifndef _PreComp_
+#   include <xercesc/sax/ErrorHandler.hpp>
+#endif
+
+
+XERCES_CPP_NAMESPACE_BEGIN
+class DOMNode;
+class DOMElement;
+class DOMDocument;
+class XMLFormatTarget;
+class InputSource;
+XERCES_CPP_NAMESPACE_END
+
+class ParameterManager;
+
+
+/** The parameter container class
+ *  This is the base class of all classes handle parameter.
+ *  The class contains a map of key-value pairs in a grouping
+ *  structure, not unlike the windows registry.
+ *  It allows the user to set and retrieve values of the
+ *  type float, long and string. Also it handles importing
+ *  and exporting groups of parameters and enables streaming
+ *  to a persistent medium via XML.
+ *  \par
+ *  Its main task is making user parameter persistent, saving
+ *  last used values in dialog boxes, setting and retrieving all
+ *  kind of preferences and so on.
+ *  @see ParameterManager
+ */
+class  BaseExport ParameterGrp : public Base::Handled,public Base::Subject <const char*>
+{
+public:
+    /** @name copy and insertation */
+    //@{
+    /// make a deep copy to the other group
+    void copyTo(Base::Reference<ParameterGrp>);
+    /// overwrite everything similar, leave the others alone
+    void insertTo(Base::Reference<ParameterGrp>);
+    /// export this group to a file
+    void exportTo(const char* FileName);
+    /// import from a file to this group
+    void importFrom(const char* FileName);
+    /// insert from a file to this group, overwrite only the similar
+    void insert(const char* FileName);
+    /// revert to default value by deleting any parameter that has the same value in the given file
+    void revert(const char* FileName);
+    /// revert to default value by deleting any parameter that has the same value in the given group
+    void revert(Base::Reference<ParameterGrp>);
+    //@}
+
+    /** @name methods for group handling */
+    //@{
+    /// get a handle to a sub group or create one
+    Base::Reference<ParameterGrp> GetGroup(const char* Name);
+    /// get a vector of all sub groups in this group
+    std::vector<Base::Reference<ParameterGrp> > GetGroups();
+    /// test if this group is empty
+    bool IsEmpty() const;
+    /// test if a special sub group is in this group
+    bool HasGroup(const char* Name) const;
+    /// type of the handle
+    using handle = Base::Reference<ParameterGrp>;
+    /// remove a sub group from this group
+    void RemoveGrp(const char* Name);
+    /// rename a sub group from this group
+    bool RenameGrp(const char* OldName, const char* NewName);
+    /// clears everything in this group (all types)
+    /// @param notify: whether to notify on deleted parameters using the Observer interface.
+    void Clear(bool notify = false);
+    //@}
+
+    /** @name methods for generic attribute handling */
+    //@{
+    enum class ParamType {
+        FCInvalid = 0,
+        FCText = 1,
+        FCBool = 2,
+        FCInt = 3,
+        FCUInt = 4,
+        FCFloat = 5,
+        FCGroup = 6,
+    };
+    static const char *TypeName(ParamType type);
+    static ParamType TypeValue(const char *);
+    void SetAttribute(ParamType Type, const char *Name, const char *Value);
+    void RemoveAttribute(ParamType Type, const char *Name);
+    const char *GetAttribute(ParamType Type,
+                             const char *Name,
+                             std::string &Value,
+                             const char *Default) const;
+    std::vector<std::pair<std::string, std::string>>
+        GetAttributeMap(ParamType Type, const char * sFilter = nullptr) const;
+    /** Return the type and name of all parameters with optional filter
+     *  @param sFilter only strings which name includes sFilter are put in the vector
+     *  @return std::vector of pair(type, name)
+     */
+    std::vector<std::pair<ParamType,std::string>>
+        GetParameterNames(const char * sFilter = nullptr) const;
+    //@}
+
+    /** @name methods for bool handling */
+    //@{
+    /// read bool values or give default
+    bool GetBool(const char* Name, bool bPreset=false) const;
+    /// set a bool value
+    void SetBool(const char* Name, bool bValue);
+    /// get a vector of all bool values in this group
+    std::vector<bool> GetBools(const char * sFilter = nullptr) const;
+    /// get a map with all bool values and the keys of this group
+    std::vector<std::pair<std::string,bool> > GetBoolMap(const char * sFilter = nullptr) const;
+    /// remove a bool value from this group
+    void RemoveBool(const char* Name);
+    //@}
+
+    /** @name methods for Int handling */
+    //@{
+    /// read bool values or give default
+    long GetInt(const char* Name, long lPreset=0) const;
+    /// set a int value
+    void SetInt(const char* Name, long lValue);
+    /// get a vector of all int values in this group
+    std::vector<long> GetInts(const char * sFilter = nullptr) const;
+    /// get a map with all int values and the keys of this group
+    std::vector<std::pair<std::string,long> > GetIntMap(const char * sFilter = nullptr) const;
+    /// remove a int value from this group
+    void RemoveInt(const char* Name);
+    //@}
+
+    /** @name methods for Unsigned Int handling */
+    //@{
+    /// read uint values or give default
+    unsigned long GetUnsigned(const char* Name, unsigned long lPreset=0) const;
+    /// set a uint value
+    void SetUnsigned(const char* Name, unsigned long lValue);
+    /// get a vector of all uint values in this group
+    std::vector<unsigned long> GetUnsigneds(const char * sFilter = nullptr) const;
+    /// get a map with all uint values and the keys of this group
+    std::vector<std::pair<std::string,unsigned long> > GetUnsignedMap(const char * sFilter = nullptr) const;
+    /// remove a uint value from this group
+    void RemoveUnsigned(const char* Name);
+    //@}
+
+
+    /** @name methods for Float handling */
+    //@{
+    /// set a float value
+    double GetFloat(const char* Name, double dPreset=0.0) const;
+    /// read float values or give default
+    void SetFloat(const char* Name, double dValue);
+    /// get a vector of all float values in this group
+    std::vector<double> GetFloats(const char * sFilter = nullptr) const;
+    /// get a map with all float values and the keys of this group
+    std::vector<std::pair<std::string,double> > GetFloatMap(const char * sFilter = nullptr) const;
+    /// remove a float value from this group
+    void RemoveFloat(const char* Name);
+    //@}
+
+
+
+
+    /** @name methods for String handling */
+    //@{
+    /// set a string value
+    void  SetASCII(const char* Name, const char *sValue);
+    /// set a string value
+    void  SetASCII(const char* Name, const std::string &sValue) { SetASCII(Name, sValue.c_str()); }
+    /// read a string values
+    std::string GetASCII(const char* Name, const char * pPreset=nullptr) const;
+    /// remove a string value from this group
+    void RemoveASCII(const char* Name);
+    /** Return all string elements in this group as a vector of strings
+     *  Its also possible to set a filter criteria.
+     *  @param sFilter only strings which name includes sFilter are put in the vector
+     *  @return std::vector of std::strings
+     */
+    std::vector<std::string> GetASCIIs(const char * sFilter = nullptr) const;
+    /// Same as GetASCIIs() but with key,value map
+    std::vector<std::pair<std::string,std::string> > GetASCIIMap(const char * sFilter = nullptr) const;
+    //@}
+
+    friend class ParameterManager;
+
+    /// returns the name
+    const char* GetGroupName() const {
+        return _cName.c_str();
+    }
+
+    /// return the full path of this group
+    std::string GetPath() const;
+    void GetPath(std::string &) const;
+
+    /** Notifies all observers for all entries except of sub-groups.
+     */
+    void NotifyAll();
+
+    ParameterGrp *Parent() const {return _Parent;}
+    ParameterManager *Manager() const {return _Manager;}
+
+protected:
+    /// constructor is protected (handle concept)
+    ParameterGrp(XERCES_CPP_NAMESPACE_QUALIFIER DOMElement *GroupNode=nullptr,
+                 const char* sName=nullptr,
+                 ParameterGrp *Parent=nullptr);
+    /// destructor is protected (handle concept)
+    ~ParameterGrp() override;
+    /// helper function for GetGroup
+    Base::Reference<ParameterGrp> _GetGroup(const char* Name);
+
+    bool ShouldRemove() const;
+
+    void _Reset();
+
+    void _SetAttribute(ParamType Type, const char *Name, const char *Value);
+    void _Notify(ParamType Type, const char *Name, const char *Value);
+
+    XERCES_CPP_NAMESPACE_QUALIFIER DOMElement *FindNextElement(XERCES_CPP_NAMESPACE_QUALIFIER DOMNode *Prev, const char* Type) const;
+
+    /** Find an element specified by Type and Name
+     *  Search in the parent element Start for the first occurrence of an
+     *  element of Type and with the attribute Name=Name. On success it returns
+     *  the pointer to that element, otherwise NULL
+     *  If the names not given it returns the first occurrence of Type.
+     */
+    XERCES_CPP_NAMESPACE_QUALIFIER DOMElement *FindElement(XERCES_CPP_NAMESPACE_QUALIFIER DOMElement *Start, const char* Type, const char* Name=nullptr) const;
+
+    /** Find an element specified by Type and Name or create it if not found
+     *  Search in the parent element Start for the first occurrence of an
+     *  element of Type and with the attribute Name=Name. On success it returns
+     *  the pointer to that element, otherwise it creates the element and returns the pointer.
+     */
+    XERCES_CPP_NAMESPACE_QUALIFIER DOMElement *FindOrCreateElement(XERCES_CPP_NAMESPACE_QUALIFIER DOMElement *Start, const char* Type, const char* Name);
+
+    XERCES_CPP_NAMESPACE_QUALIFIER DOMElement *CreateElement(XERCES_CPP_NAMESPACE_QUALIFIER DOMElement *Start, const char* Type, const char* Name);
+
+    /** Find an attribute specified by Name
+     */
+    XERCES_CPP_NAMESPACE_QUALIFIER DOMNode *FindAttribute(XERCES_CPP_NAMESPACE_QUALIFIER DOMNode *Node, const char* Name) const;
+
+    /// DOM Node of the Base node of this group
+    XERCES_CPP_NAMESPACE_QUALIFIER DOMElement *_pGroupNode;
+    /// the own name
+    std::string _cName;
+    /// map of already exported groups
+    std::map <std::string ,Base::Reference<ParameterGrp> > _GroupMap;
+    ParameterGrp * _Parent = nullptr;
+    ParameterManager *_Manager = nullptr;
+    /// Means this group xml element has not been added to its parent yet.
+    bool _Detached = false;
+    /** Indicate this group is currently being cleared
+     *
+     * This is used to prevent anynew value/sub-group to be added in observer
+     */
+    bool _Clearing = false;
+};
+
+/** The parameter serializer class
+ *  This is a helper class to serialize a parameter XML document.
+ *  Does loading and saving the DOM document from and to files.
+ *  In sub-classes the load and saving of XML documents can be
+ *  customized.
+ *  @see ParameterManager
+ */
+class BaseExport ParameterSerializer
+{
+public:
+    ParameterSerializer(const std::string& fn);
+    virtual ~ParameterSerializer();
+
+    virtual void SaveDocument(const ParameterManager&);
+    virtual int LoadDocument(ParameterManager&);
+    virtual bool LoadOrCreateDocument(ParameterManager&);
+    const std::string &GetFileName() const {return filename;}
+
+protected:
+    std::string filename;
+};
+
+/** The parameter manager class
+ *  This class manages a parameter XML document.
+ *  Does loading, saving and handling the DOM document.
+ *  @see ParameterGrp
+ */
+class BaseExport ParameterManager : public ParameterGrp
+{
+public:
+    /// Create a reference counted ParameterManager
+    static Base::Reference<ParameterManager> Create();
+    static void Init();
+    static void Terminate();
+
+    /** Signal on parameter changes
+     *
+     * The signal is triggered on adding, removing, renaming or modifying on
+     * all individual parameters and group. The signature of the signal is 
+     * \code
+     *      void (ParameterGrp *param, ParamType type, const char *name, const char *value)
+     * \endcode
+     * where 'param' is the parameter group causing the change, 'type' is the
+     * type of the parameter, 'name' is the name of the parameter, and 'value'
+     * is the current value.
+     *
+     * The possible values of 'type' are, 'FCBool', 'FCInt', 'FCUint',
+     * 'FCFloat', 'FCText', and 'FCParamGroup'. The notification is triggered
+     * when value is changed, in which case 'value' contains the new value in
+     * text form, or, when the parameter is removed, in which case 'value' is
+     * empty.
+     *
+     * For 'FCParamGroup' type, the observer will be notified in the following events.
+     *  - Group creation: both 'name' and 'value' contain the name of the new group
+     *  - Group removal: both 'name' and 'value' are empty
+     *  - Group rename: 'name' is the new name, and 'value' is the old name
+     */
+    boost::signals2::signal<void (ParameterGrp* /*param*/,
+                                  ParamType     /*type*/,
+                                  const char *  /*name*/,
+                                  const char *  /*value*/)> signalParamChanged;
+
+    int   LoadDocument(const char* sFileName);
+    int   LoadDocument(const XERCES_CPP_NAMESPACE_QUALIFIER InputSource&);
+    bool  LoadOrCreateDocument(const char* sFileName);
+    void  SaveDocument(const char* sFileName) const;
+    void  SaveDocument(XERCES_CPP_NAMESPACE_QUALIFIER XMLFormatTarget* pFormatTarget) const;
+    void  CreateDocument();
+    void  CheckDocument() const;
+
+    /** @name Parameter serialization */
+    //@{
+    /// Sets a serializer. The ParameterManager takes ownership of the serializer.
+    void  SetSerializer(ParameterSerializer*);
+    /// Returns true if a serializer is set, otherwise false is returned.
+    bool  HasSerializer() const;
+    /// Returns the filename of the serialize.
+    const std::string & GetSerializeFileName() const;
+    /// Loads an XML document by calling the serializer's load method.
+    int   LoadDocument();
+    /// Loads or creates an XML document by calling the serializer's load method.
+    bool  LoadOrCreateDocument();
+    /// Saves an XML document by calling the serializer's save method.
+    void  SaveDocument() const;
+    //@}
+
+private:
+
+    XERCES_CPP_NAMESPACE_QUALIFIER DOMDocument   *_pDocument{nullptr};
+    ParameterSerializer * paramSerializer{nullptr};
+
+    bool          gDoNamespaces         ;
+    bool          gDoSchema             ;
+    bool          gSchemaFullChecking   ;
+    bool          gDoCreate             ;
+
+
+    const XMLCh*  gOutputEncoding       ;
+    const XMLCh*  gMyEOLSequence        ;
+
+    bool          gSplitCdataSections   ;
+    bool          gDiscardDefaultContent;
+    bool          gUseFilter            ;
+    bool          gFormatPrettyPrint    ;
+
+    ParameterManager();
+    ~ParameterManager() override;
+};
+
+
+/** python wrapper function
+*/
+BaseExport PyObject* GetPyObject( const Base::Reference<ParameterGrp> &hcParamGrp);
+
+
+#endif // BASE__PARAMETER_H